--- conflicted
+++ resolved
@@ -137,11 +137,7 @@
 		var targetTx *xfsgo.Transaction
 		_ = common.Objcopy(tx, &targetTx)
 		if err := mgr.txPool.Add(targetTx); err != nil {
-<<<<<<< HEAD
-			//logrus.Warnf("handle transactions msg err: %s", err)
-=======
 			logrus.Debugf("handle transactions msg err: %s", err)
->>>>>>> 6a5783cf
 		}
 	}
 	return nil
