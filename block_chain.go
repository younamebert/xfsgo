// Copyright 2018 The xfsgo Authors
// This file is part of the xfsgo library.
//
// The xfsgo library is free software: you can redistribute it and/or modify
// it under the terms of the MIT Lesser General Public License as published by
// the Free Software Foundation, either version 3 of the License, or
// (at your option) any later version.
//
// The xfsgo library is distributed in the hope that it will be useful,
// but WITHOUT ANY WARRANTY; without even the implied warranty of
// MERCHANTABILITY or FITNESS FOR A PARTICULAR PURPOSE. See the
// MIT Lesser General Public License for more details.
//
// You should have received a copy of the MIT Lesser General Public License
// along with the xfsgo library. If not, see <https://mit-license.org/>.

package xfsgo

import (
	"bytes"
	"errors"
	"fmt"
	"math/big"
	"sync"
	"time"
	"xfsgo/common"
	"xfsgo/params"
	"xfsgo/storage/badger"
	"xfsgo/vm"

	"github.com/sirupsen/logrus"
)

var zeroBigN = new(big.Int).SetInt64(0)

const (
	// blocks can be created per second(in seconds)
	// adjustment factor
	adjustmentFactor   = int64(2)
	maxOrphanBlocks    = 100
	targetTimePerBlock = int64(time.Minute * 3 / time.Second)
	targetTimespan     = int64(time.Hour * 42 / time.Second)
	endTimeV2          = int64(time.Hour * 1008 / time.Second)
	//targetTimePerBlock = int64(time.Minute * 1 / time.Second)
	//targetTimespan  = int64(time.Minute * 10 / time.Second)
	//endTimeV1 = int64(time.Minute * 10 / time.Second)
)

var (
	baseSubsidy, _        = new(big.Int).SetString("93755722410000000000", 10)
	baseTestSubsidy, _    = common.BaseCoin2Atto("14")
	GasPoolOutErr         = errors.New("gas pool out err")
	ErrBlockIgnored       = errors.New("block hash ignore")
	ErrBadBlock           = errors.New("bad block")
	ErrApplyTransactions  = errors.New("apply transactions err")
	ErrWriteBlock         = errors.New("write block err")
	ErrOrphansBlock       = errors.New("block is orphans")
	ErrDifficultyOverflow = errors.New("difficulty overflow")
)

type orphanBlock struct {
	block  *Block
	expire time.Time
}
type IBlockChain interface {
	GetNonce(addr common.Address) uint64
	GetBlockByNumber(num uint64) *Block
	getBlockByNumber(num uint64) *Block
	GetBlockHeaderByBHash(hash common.Hash) *BlockHeader
	GetBlockByHash(hash common.Hash) *Block
	GetBlockByHashWithoutRec(hash common.Hash) *Block
	GetReceiptByHash(hash common.Hash) *Receipt
	GetReceiptByHashIndex(hash common.Hash) *TxIndex
	// GetBlocksFromNumber(num uint64) []*Block
	GetBlocksFromHash(hash common.Hash, n int) []*Block
	GenesisBHeader() *BlockHeader
	CurrentBHeader() *BlockHeader
	LatestGasLimit() *big.Int
	LastBlockHash() common.Hash
	setLastState() error
	GetBlockReceiptsByBHash(Hash common.Hash) []*Receipt
	GetTransactionByTxHash(Hash common.Hash) *Transaction
	GetBlockTransactionsByBHash(Hash common.Hash) []*Transaction
	GetHead() *Block
	GetBalance(addr common.Address) *big.Int
	WriteBlock(block *Block) error
	writeBlock(block *Block) error
	WriteReceipts2ExtraDB(bHash common.Hash, receipts []*Receipt) error
	WriteTransactions2ExtraDB(bHash common.Hash, height uint64, transactions []*Transaction) error
	WriteBHeader2ChainDBWithHash(blockHeader *BlockHeader) error
	WriteBHeader2Chain(blockHeader *BlockHeader) error
	DelReceipts(receipts []*Receipt) error
	DelBlockReceiptsByBHash(hash common.Hash) error
	DelBlockReceiptsByBHashEx(bHash common.Hash, receipts []*Receipt) error
	DelTransactionByTxHash(hash common.Hash) error
	DelBlockTransactionsByBHashEx(bHash common.Hash, height uint64, transactions []*Transaction) error
	DelBHeaderByBHash(hash common.Hash) error
	MaybeAcceptBlock(block *Block) error
	Boundaries() (uint64, uint64)
	SetBoundaries(syncStatsOrigin, syncStatsHeight uint64) error
	InsertChain(block *Block) error
	// ApplyTransactions(stateTree *StateTree, header *BlockHeader, txs []*Transaction) (*big.Int, []*Receipt, error)
	// ApplyTransaction(stateTree *StateTree, _ *BlockHeader, tx *Transaction, gp *GasPool, totalGas *big.Int) (*Receipt, error)
	IntrinsicGas(data []byte) *big.Int
	GetBlockHashes(from uint64, count uint64) []common.Hash
	GetBlockHashesFromHash(hash common.Hash, max uint64) (chain []common.Hash)
	GetBlocks(from uint64, count uint64) []*Block
	FindAncestor(bHeader *BlockHeader, height uint64) *BlockHeader
	CalcNextRequiredDifficulty() (uint32, error)
	CalcNextRequiredBitsByHeight(height uint64) (uint32, error)
	CurrentStateTree() *StateTree
	GetHeader(hash common.Hash, number uint64) *BlockHeader
	GetVMConfig() *vm.Config
}

// BlockChain represents the canonical chain given a database with a genesis
// block. The Blockchain manages chain inserts, saves, transfers state.
// The BlockChain also helps in returning blocks required from any chain included
// in the database as well as blocks that represents the canonical chain.
type BlockChain struct {
	chainConfig    *params.ChainConfig // Chain & network configuration
	stateDB        badger.IStorage
	chainDB        *chainDB
	extraDB        *extraDB
	genesisBHeader *BlockHeader
	currentBHeader *BlockHeader
	lastBlockHash  common.Hash
	stateTree      *StateTree
	mu             sync.RWMutex
	chainmu        sync.RWMutex
	eventBus       *EventBus
	// orphans
	orphans      map[common.Hash]*orphanBlock
	prevOrphans  map[common.Hash][]*orphanBlock
	oldestOrphan *orphanBlock
	orphanLock   sync.RWMutex
	// Statistics
	syncStatsOrigin uint64       // Origin block number where syncing started at
	syncStatsHeight uint64       // Highest block number known when syncing started
	syncStatsLock   sync.RWMutex // Lock protecting the sync stats fields

	vmConfig vm.Config
}

func NewBlockChainN(stateDB, chainDB, extraDB badger.IStorage, eventBus *EventBus, debug bool) (*BlockChain, error) {
	bc := &BlockChain{
		chainDB:  newChainDBN(chainDB, debug),
		stateDB:  stateDB,
		extraDB:  newExtraDB(extraDB),
		eventBus: eventBus,
	}
	bc.orphans = make(map[common.Hash]*orphanBlock)
	bc.prevOrphans = make(map[common.Hash][]*orphanBlock)

	genesisBlock := bc.GetBlockByNumber(0)
	if genesisBlock == nil {
		return nil, errors.New("no genesis block")
	}

	bc.genesisBHeader = genesisBlock.Header

	if err := bc.setLastState(); err != nil {
		return nil, err
	}
	stateRootHash := bc.currentBHeader.StateRoot
	bc.stateTree = NewStateTree(stateDB, stateRootHash.Bytes())
	return bc, nil
}

func (bc *BlockChain) GetNonce(addr common.Address) uint64 {
	bc.mu.RLock()
	defer bc.mu.RUnlock()
	return bc.stateTree.GetNonce(addr)
}

func (bc *BlockChain) StateAt(rootHash common.Hash) *StateTree {
	return NewStateTree(bc.stateDB, rootHash.Bytes())
}

// getBlockByNumber get Block's Info about the Optimum chain
func (bc *BlockChain) GetBlockByNumber(num uint64) *Block {
	bc.mu.RLock()
	defer bc.mu.RUnlock()
	return bc.getBlockByNumber(num)
}

// getBlockByNumber get Block's Info about the Optimum chain
func (bc *BlockChain) getBlockByNumber(num uint64) *Block {
	blockHeader := bc.chainDB.GetBlockHeaderByHeight(num)
	if blockHeader == nil {
		return nil
	}

	receipts := bc.extraDB.GetBlockReceiptsByBHash(blockHeader.HeaderHash())

	transantions := bc.extraDB.GetBlockTransactionsByBHash(blockHeader.HeaderHash())

	block := &Block{Header: blockHeader, Transactions: transantions, Receipts: receipts}

	return block

}

func (bc *BlockChain) GetBlockHeaderByBHash(hash common.Hash) *BlockHeader {
	return bc.chainDB.GetBlockHeaderByHash(hash)
}

func (bc *BlockChain) GetBlockByHash(hash common.Hash) *Block {
	blockHeader := bc.chainDB.GetBlockHeaderByHash(hash)
	if blockHeader == nil {
		return nil
	}
	transactions := bc.extraDB.GetBlockTransactionsByBHash(hash)
	receipts := bc.extraDB.GetBlockReceiptsByBHash(hash)
	block := &Block{Header: blockHeader, Transactions: transactions, Receipts: receipts}

	return block
}

func (bc *BlockChain) GetBlockByHashWithoutRec(hash common.Hash) *Block {
	blockHeader := bc.chainDB.GetBlockHeaderByHash(hash)
	if blockHeader == nil {
		return nil
	}
	transactions := bc.extraDB.GetBlockTransactionsByBHash(hash)
	// receipts := bc.extraDB.GetBlockReceiptsByBHash(hash)
	block := &Block{Header: blockHeader, Transactions: transactions, Receipts: nil}

	return block
}

func (bc *BlockChain) GetReceiptByHash(hash common.Hash) *Receipt {
	return bc.extraDB.GetReceipt(hash)

}

func (bc *BlockChain) GetReceiptByHashIndex(hash common.Hash) *TxIndex {
	return bc.extraDB.GetReceiptByHashIndex(hash)
}

// func (bc *BlockChain) GetBlocksFromNumber(num uint64) []*Block {

// 	var blocks []*Block
// 	blockHeaders := bc.chainDB.GetBlocksByNumber(num)
// 	for _, v := range blockHeaders {
// 		if v == nil {
// 			continue
// 		}
// 		transactions := bc.extraDB.GetBlockTransactionsByBHash(v.HeaderHash())
// 		receipts := bc.extraDB.GetBlockReceiptsByBHash(v.HeaderHash())
// 		block := &Block{Header: v, Transactions: transactions, Receipts: receipts}
// 		blocks = append(blocks, block)
// 	}

// 	return blocks
// }

func (bc *BlockChain) GetBlocksFromHash(hash common.Hash, n int) []*Block {
	var blocks = make([]*Block, n)
	for i := 0; i < n; i++ {
		block := bc.GetBlockByHash(hash)
		if block == nil {
			break
		}
		blocks = append(blocks, block)
		hash = block.HashPrevBlock()
	}
	return blocks
}

func (bc *BlockChain) GenesisBHeader() *BlockHeader {
	bc.mu.RLock()
	defer bc.mu.RUnlock()
	return bc.genesisBHeader
}

func (bc *BlockChain) CurrentBHeader() *BlockHeader {
	bc.mu.RLock()
	defer bc.mu.RUnlock()
	return bc.currentBHeader
}
func (bc *BlockChain) LatestGasLimit() *big.Int {
	bc.mu.RLock()
	defer bc.mu.RUnlock()
	return bc.currentBHeader.GasLimit
}

func (bc *BlockChain) LastBlockHash() common.Hash {
	bc.mu.RLock()
	defer bc.mu.RUnlock()
	return bc.lastBlockHash
}

func (bc *BlockChain) setLastState() error {
	if bHeader := bc.chainDB.GetOptimumHeightBHeader(); bHeader != nil {
		bc.currentBHeader = bHeader
		bc.lastBlockHash = bHeader.HeaderHash()
	}
	return nil
}

func (bc *BlockChain) GetEVM(msg Message, statedb *StateTree, header *BlockHeader) (*vm.EVM, error) {
	// Create a new context to be used in the EVM environment
	txContext := NewEVMTxContext(msg)
	blockContext := NewEVMBlockContext(header, bc, nil)
	return vm.NewEVM(blockContext, txContext, statedb, bc.vmConfig), nil
}

// GetBlockReceiptsByBHash get Receipts by blockheader hash
func (bc *BlockChain) GetBlockReceiptsByBHash(Hash common.Hash) []*Receipt {
	return bc.extraDB.GetBlockReceiptsByBHash(Hash)
}

// GetTransactionByHash get Transaction by Transaction hash
func (bc *BlockChain) GetTransactionByTxHash(Hash common.Hash) *Transaction {
	return bc.extraDB.GetTransactionByTxHash(Hash)
}

// GetBlockTransactionsByBHash get Transactions by blockheader hash
func (bc *BlockChain) GetBlockTransactionsByBHash(Hash common.Hash) []*Transaction {
	return bc.extraDB.GetBlockTransactionsByBHash(Hash)
}

func (bc *BlockChain) GetHead() *Block {
	bHeader := bc.chainDB.GetOptimumHeightBHeader()
	if bHeader == nil {
		return nil
	}

	transactions := bc.extraDB.GetBlockTransactionsByBHash(bHeader.HeaderHash())
	receipts := bc.extraDB.GetBlockReceiptsByBHash(bHeader.HeaderHash())

	block := &Block{Header: bHeader, Transactions: transactions, Receipts: receipts}

	return block
}
func (bc *BlockChain) GetBalance(addr common.Address) *big.Int {
	bc.mu.RLock()
	defer bc.mu.RUnlock()
	gotBalance := bc.stateTree.GetBalance(addr)
	return gotBalance

}

func (bc *BlockChain) WriteBlock(block *Block) error {
	bc.chainmu.Lock()
	defer bc.chainmu.Unlock()

	return bc.writeBlock(block)
}

// WriteBlock stores the block inputed to the local database.
func (bc *BlockChain) writeBlock(block *Block) error {
	bc.mu.RLock()
	bHeader := bc.currentBHeader
	bc.mu.RUnlock()

	if bHeader == nil {
		return fmt.Errorf("current chain has no head")
	}

	if block.Height() > bHeader.Height {
		curHash := bHeader.HeaderHash()
		bhash := block.HeaderHash()
		prehash := block.HashPrevBlock()
		if !bytes.Equal(prehash[:], curHash[:]) {
			logrus.Debugf("Find bifurcation need reorg: blockHeight=%d, blockHash=%x, phash=%x, chianHead=%x",
				block.Height(), bhash[len(bhash)-4:], prehash[len(prehash)-4:], curHash[len(curHash)-4:])

			transactions := bc.GetBlockTransactionsByBHash(bHeader.HeaderHash())
			receipts := bc.GetBlockReceiptsByBHash(bHeader.HeaderHash())
			curBlock := &Block{Header: bHeader, Transactions: transactions, Receipts: receipts}
			if err := bc.reorg(curBlock, block); err != nil {
				return err
			}
		}
		bc.mu.Lock()
		if err := bc.insertBHeader2Chain(block.Header); err != nil {
			return err
		}
		bc.mu.Unlock()
		bc.eventBus.Publish(ChainHeadEvent{block})
	}
	if err := bc.WriteTransactions2ExtraDB(block.HeaderHash(), block.Height(), block.Transactions); err != nil {
		return err
	}
	if err := bc.WriteReceipts2ExtraDB(block.HeaderHash(), block.Receipts); err != nil {
		return err
	}

	return bc.WriteBHeader2ChainDBWithHash(block.Header)
}

func (bc *BlockChain) insertBHeader2Chain(bHeader *BlockHeader) error {
	if err := bc.WriteBHeader2Chain(bHeader); err != nil {
		logrus.Errorf("Failed insert chain: %s", err)
		return err
	}
	bc.currentBHeader = bHeader
	bc.lastBlockHash = bHeader.HeaderHash()
	lastStateRoot := bHeader.StateRoot
	bc.stateTree = NewStateTree(bc.stateDB, lastStateRoot.Bytes())
	return nil
}

func (bc *BlockChain) reorg(oldBlock, newBlock *Block) error {
	bc.mu.Lock()
	defer bc.mu.Unlock()
	var newBlocks []*Block
	var mNewBlock *Block
	//logrus.Debugf("Find newblocks: from=%d, to=%d", newBlock.Height(), oldBlock.Height())
	for mNewBlock = newBlock; mNewBlock != nil && mNewBlock.Height() != oldBlock.Height(); mNewBlock = bc.GetBlockByHash(mNewBlock.HashPrevBlock()) {
		//nhash := mNewBlock.Hash()
		//logrus.Debugf("Append newblock: height=%d, hash=%x", mNewBlock.Height(), nhash[len(nhash)-4:])
		newBlocks = append(newBlocks, newBlock)
	}
	if newBlock == nil {
		return fmt.Errorf("invalid new chain")
	}
	mOldBlock := oldBlock
	var deletedTxs []*Transaction
	var deletedBlocks []*Block
	for {
		oldhash := mOldBlock.HeaderHash()
		newhash := mNewBlock.HeaderHash()

		//logrus.Debugf("Find common hash: old=%x, new=%x", oldhash[len(oldhash)-4:], newhash[len(oldhash)-4:])
		if bytes.Equal(oldhash[:], newhash[:]) {
			break
		}
		newBlocks = append(newBlocks, mNewBlock)
		//logrus.Debugf("Found new block: height=%d, hash=%x", mNewBlock.Height(), newhash)
		//logrus.Debugf("Found old block: height=%d, hash=%x", mOldBlock.Height(), oldhash)
		deletedTxs = append(deletedTxs, mOldBlock.Transactions...)
		deletedBlocks = append(deletedBlocks, mOldBlock)
		mOldBlock = bc.GetBlockByHash(mOldBlock.HashPrevBlock())
		mNewBlock = bc.GetBlockByHash(mNewBlock.HashPrevBlock())
		if mOldBlock == nil {
			return fmt.Errorf("invalid old chain")
		}
		if mNewBlock == nil {
			return fmt.Errorf("invalid new chain")
		}
	}

	for _, block := range deletedBlocks {

		if err := bc.DelBlockReceiptsByBHashEx(block.HeaderHash(), block.Receipts); err != nil {
			return err
		}

		if err := bc.DelBlockTransactionsByBHashEx(block.HeaderHash(), block.Height(), block.Transactions); err != nil {
			return err
		}

		if err := bc.DelBHeaderByBHash(block.HeaderHash()); err != nil {
			return err
		}
	}

	var addedTxs []*Transaction
	for _, block := range newBlocks {
		_ = bc.insertBHeader2Chain(block.Header)
		//blkhash := block.Hash()
		//logrus.Debugf("Successfully new insert block: height=%d, hash: %x", block.Height(), blkhash[len(blkhash)-4:])
		// write canonical receipts and transactions
		if err := bc.WriteTransactions2ExtraDB(block.HeaderHash(), block.Height(), block.Transactions); err != nil {
			return err
		}
		if err := bc.WriteReceipts2ExtraDB(block.HeaderHash(), block.Receipts); err != nil {
			return err
		}

		addedTxs = append(addedTxs, block.Transactions...)
	}

	// Delete transactions with difference between the side chain and the main chain
	// publish these transtions to txpool
	for _, tx := range TxDifference(deletedTxs, addedTxs) {
		go bc.eventBus.Publish(TxPreEvent{Tx: tx})
		_ = bc.DelTransactionByTxHash(tx.Hash())
	}
	return nil
}

// WriteReceipts2ExtraDB write Receipts of block to extreaDB
func (bc *BlockChain) WriteReceipts2ExtraDB(bHash common.Hash, receipts []*Receipt) error {

	if err := bc.extraDB.WriteBlockReceipts(bHash, receipts); err != nil {
		return err
	}

	if err := bc.extraDB.WriteReceiptsWithRecHash(receipts); err != nil {
		return err
	}

	return nil
}

// WriteTransactions2ExtraDB write Transactions of block to extreaDB
func (bc *BlockChain) WriteTransactions2ExtraDB(bHash common.Hash, height uint64, transactions []*Transaction) error {
	if err := bc.extraDB.WriteBlockTransactionsWithBHash(bHash, transactions); err != nil {
		return err
	}

	if err := bc.extraDB.WriteBlockTransactionsWithTxIndex(bHash, height, transactions); err != nil {
		return err
	}

	if err := bc.extraDB.WriteBlockTransactionWithTxHash(transactions); err != nil {
		return err
	}

	return nil
}

// WriteBHeader2ChainDBWithHash write BlockHeader of block to chainDB
func (bc *BlockChain) WriteBHeader2ChainDBWithHash(blockHeader *BlockHeader) error {
	if err := bc.chainDB.WriteBHeaderWithHash(blockHeader); err != nil {
		return err
	}

	if err := bc.chainDB.WriteBHeaderWithHeightAndHash(blockHeader); err != nil {
		return err
	}
	return nil
}

// WriteBHeader2Chain write BlockHeader of block to chainDB
func (bc *BlockChain) WriteBHeader2Chain(blockHeader *BlockHeader) error {
	if err := bc.chainDB.WriteBHeaderHashWithHeight(blockHeader.Height, blockHeader.HeaderHash()); err != nil {
		return err
	}

	if err := bc.chainDB.WriteLastBHash(blockHeader.HeaderHash()); err != nil {
		return err
	}
	return nil
}

// DeleteReceipts removes all Receipts data associated with a block.
func (bc *BlockChain) DelReceipts(receipts []*Receipt) error {
	return bc.extraDB.DelReceipts(receipts)
}

// DelBlockReceiptsByBHash removes all Receipts data associated with a block.
func (bc *BlockChain) DelBlockReceiptsByBHash(hash common.Hash) error {
	return bc.extraDB.DelBlockReceiptsByBHash(hash)
}

// DelBlockReceiptsByBHash remove Receipts of block hash and Index from extreaDB
func (bc *BlockChain) DelBlockReceiptsByBHashEx(bHash common.Hash, receipts []*Receipt) error {
	if err := bc.extraDB.DelBlockReceiptsByBHash(bHash); err != nil {
		return err
	}

	if err := bc.extraDB.DelReceipts(receipts); err != nil {
		return err
	}

	return nil
}

// DelTransactionByTxHash removes all transaction data associated with a txhash.
func (bc *BlockChain) DelTransactionByTxHash(hash common.Hash) error {
	return bc.extraDB.DelTransactionByTxHash(hash)
}

// DelBlockTransactionsByBHash remove Transactions of block hash and Index from extreaDB
func (bc *BlockChain) DelBlockTransactionsByBHashEx(bHash common.Hash, height uint64, transactions []*Transaction) error {
	if err := bc.extraDB.DelBlockTransactionsByBHash(bHash); err != nil {
		return err
	}

	if err := bc.extraDB.DelBlockTransactionsByBIndex(bHash, height, transactions); err != nil {
		return err
	}

	return nil
}

// DelBHeaderByHash Del BlockHeader linked with Hash by Hash
func (bc *BlockChain) DelBHeaderByBHash(hash common.Hash) error {
	return bc.chainDB.DelBHeaderByBHash(hash)
}

// calculate rewards for packing the block by miners
// func calcBlockSubsidy(currentHeight uint64) *big.Int {
// 	// reduce the reward by half
// 	nSubsidy := uint64(50) >> uint(currentHeight/210000)
// 	//logrus.Debugf("nSubsidy: %d", nSubsidy)
// 	rec, _ := common.BaseCoin2Atto(strconv.FormatUint(nSubsidy, 10))
// 	return rec
// }

func calcBlockSubsidy(height uint64) *big.Int {
	if GenesisBits == TestNetGenesisBits {
		return baseTestSubsidy
	}
	return new(big.Int).Rsh(baseSubsidy, uint(height/480))
}

// AccumulateRewards calculates the rewards and add it to the miner's account.
func AccumulateRewards(stateTree *StateTree, header *BlockHeader) {
	subsidy := calcBlockSubsidy(header.Height)
	//logrus.Debugf("Current height of the blockchain %d, reward: %d", header.Height, subsidy)
	stateTree.AddBalance(header.Coinbase, subsidy)
}

func (bc *BlockChain) MaybeAcceptBlock(block *Block) error {
	return bc.maybeAcceptBlock(block)
}

func (bc *BlockChain) maybeAcceptBlock(block *Block) error {
	header := block.GetHeader()
	//blockHash := block.Hash()
	txsRoot := block.TransactionRoot()
	txs := block.Transactions
	rsRoot := block.ReceiptsRoot()
	targetTxsRoot := CalcTxsRootHash(block.Transactions)
	if !bytes.Equal(targetTxsRoot.Bytes(), txsRoot.Bytes()) {
		return ErrBadBlock
	}

	parent := bc.GetBlockByHash(block.HashPrevBlock())
	//parenthash := parent.Hash()
	parentStateRoot := parent.StateRoot()
	//logrus.Debugf("New state tree: parentHeight=%d, parentHash=%x, parentStateRoot=%x",
	//	parent.Height(), parenthash[len(blockHash)-4:], parentStateRoot[len(parentStateRoot)-4:])
	stateTree, err := NewStateTreeN(bc.stateDB, parentStateRoot.Bytes())
	if err != nil {
		logrus.Errorf("Accept block err: %v", err)
		return ErrBadBlock
	}
	gas, rec, err := bc.ApplyTransactions(stateTree, header, txs)
	if err != nil {
		logrus.Errorf("Accept block err: %v", err)
		return ErrApplyTransactions
	}
	block.Receipts = rec
	if gas.Cmp(header.GasUsed) != 0 {
		return ErrBadBlock
	}
	targetRsRoot := CalcReceiptRootHash(rec)
	if !bytes.Equal(rsRoot[:], targetRsRoot[:]) {
		return ErrBadBlock
	}
	AccumulateRewards(stateTree, header)
	stateTree.UpdateAll()
	if err = stateTree.Commit(); err != nil {
		logrus.Errorf("Accept block err: %v", err)
		return ErrWriteBlock
	}
	if err = bc.writeBlock(block); err != nil {
		logrus.Errorf("Accept block err: %v", err)
		return ErrWriteBlock
	}
	return nil
}

// Boundaries retrieves the synchronisation boundaries, specifically the origin
// block where synchronisation started at (may have failed/suspended) and the
// latest known block which the synchonisation targets.
func (bc *BlockChain) Boundaries() (uint64, uint64) {
	bc.syncStatsLock.RLock()
	defer bc.syncStatsLock.RUnlock()

	return bc.syncStatsOrigin, bc.syncStatsHeight
}

func (bc *BlockChain) SetBoundaries(syncStatsOrigin, syncStatsHeight uint64) error {
	bc.syncStatsLock.Lock()

	if bc.syncStatsHeight <= syncStatsOrigin || bc.syncStatsOrigin > syncStatsOrigin {
		bc.syncStatsOrigin = syncStatsOrigin
	}

	bc.syncStatsHeight = syncStatsHeight
	bc.syncStatsLock.Unlock()

	return nil
}

// InsertChain executes the actual chain insertion.
func (bc *BlockChain) InsertChain(block *Block) error {
	bc.chainmu.Lock()
	defer bc.chainmu.Unlock()
	blockHash := block.HeaderHash()
	header := block.GetHeader()
	//logrus.Debugf("Processing block: height=%d, hash=%x", block.Height(), blockHash[len(blockHash)-4:])
	if old := bc.GetBlockByHash(blockHash); old != nil {
		return ErrBlockIgnored
	}
	if _, exists := bc.orphans[blockHash]; exists {
		return ErrBlockIgnored
	}
	var parent *Block
	if parent = bc.GetBlockByHash(block.HashPrevBlock()); parent == nil {
		cp := block.HashPrevBlock()
		logrus.Infof("Adding orphan block: height=%d, hash=%x, prevHash=%x",
			block.Height(), blockHash[len(blockHash)-4:], cp[len(cp)-4:])
		bc.addOrphanBlock(block)
		return ErrOrphansBlock
	}
	if err := bc.checkBlockHeaderSanity(parent.Header, header, blockHash); err != nil {
		return ErrBadBlock
	}
	if err := bc.maybeAcceptBlock(block); err != nil {
		logrus.Errorf("Insert Chain err: %s", err)
		return err
	}
	if err := bc.processOrphans(blockHash); err != nil {
		logrus.Errorf("Insert Chain err: %s", err)
		return err
	}
	return nil
}
func (bc *BlockChain) removeOrphanBlock(orphan *orphanBlock) {
	bc.orphanLock.Lock()
	defer bc.orphanLock.Unlock()

	// Remove the orphan block from the orphan pool.
	orphanHash := orphan.block.HeaderHash()
	delete(bc.orphans, orphanHash)

	// Remove the reference from the previous orphan index too.  An indexing
	// for loop is intentionally used over a range here as range does not
	// reevaluate the slice on each iteration nor does it adjust the index
	// for the modified slice.
	prevHash := orphan.block.HashPrevBlock()
	orphans := bc.prevOrphans[prevHash]
	for i := 0; i < len(orphans); i++ {
		hash := orphans[i].block.HeaderHash()
		if bytes.Equal(orphanHash[:], hash[:]) {
			copy(orphans[i:], orphans[i+1:])
			orphans[len(orphans)-1] = nil
			orphans = orphans[:len(orphans)-1]
			i--
		}
	}
	bc.prevOrphans[prevHash] = orphans

	// Remove the map entry altogether if there are no longer any orphans
	// which depend on the parent hash.
	if len(bc.prevOrphans[prevHash]) == 0 {
		delete(bc.prevOrphans, prevHash)
	}
}
func (bc *BlockChain) addOrphanBlock(block *Block) {
	for _, oBlock := range bc.orphans {
		if time.Now().After(oBlock.expire) {
			bc.removeOrphanBlock(oBlock)
			continue
		}

		// Update the oldest orphan block pointer so it can be discarded
		// in case the orphan pool fills up.
		if bc.oldestOrphan == nil || oBlock.expire.Before(bc.oldestOrphan.expire) {
			bc.oldestOrphan = oBlock
		}
	}
	// Limit orphan blocks to prevent memory exhaustion.
	if len(bc.orphans)+1 > maxOrphanBlocks {
		// Remove the oldest orphan to make room for the new one.
		bc.removeOrphanBlock(bc.oldestOrphan)
		bc.oldestOrphan = nil
	}
	bc.orphanLock.Lock()
	defer bc.orphanLock.Unlock()
	expire := time.Now().Add(time.Hour)
	oBlock := &orphanBlock{
		block:  block,
		expire: expire,
	}
	hash := block.HeaderHash()
	bc.orphans[hash] = oBlock

	// Add to previous hash lookup index for faster dependency lookups.
	prevHash := block.HashPrevBlock()
	bc.prevOrphans[prevHash] = append(bc.prevOrphans[prevHash], oBlock)
}
func (bc *BlockChain) processOrphans(hash common.Hash) error {
	processHashes := make([]*common.Hash, 0, 10)
	processHashes = append(processHashes, &hash)
	for len(processHashes) > 0 {
		// Pop the first hash to process from the slice.
		processHash := processHashes[0]
		processHashes[0] = nil // Prevent GC leak.
		processHashes = processHashes[1:]

		// Look up all orphans that are parented by the block we just
		// accepted.  This will typically only be one, but it could
		// be multiple if multiple blocks are mined and broadcast
		// around the same time.  The one with the most proof of work
		// will eventually win out.  An indexing for loop is
		// intentionally used over a range here as range does not
		// reevaluate the slice on each iteration nor does it adjust the
		// index for the modified slice.
		for i := 0; i < len(bc.prevOrphans[*processHash]); i++ {
			orphan := bc.prevOrphans[*processHash][i]
			if orphan == nil {
				logrus.Warnf("Found a nil entry in the "+
					"orphan dependency list for block: index=%d, hash=%x", i,
					processHash[len(processHash)-4:])
				continue
			}

			// Remove the orphan from the orphan pool.
			orphanHash := orphan.block.HeaderHash()
			bc.removeOrphanBlock(orphan)
			i--
			// Potentially accept the block into the block chain.
			if err := bc.maybeAcceptBlock(orphan.block); err != nil {
				return err
			}
			logrus.Infof("Successfully process orphan block: hash=%x", orphanHash[len(orphanHash)-4:])
			// Add this block to the list of blocks to process so
			// any orphan blocks that depend on this block are
			// handled too.
			processHashes = append(processHashes, &orphanHash)
		}
	}
	return nil
}

// GetVMConfig returns the block chain VM config.
func (bc *BlockChain) GetVMConfig() *vm.Config {
	return &bc.vmConfig
}

// GetHeader retrieves a block header from the database by hash and number,
// caching it if found.
func (bc *BlockChain) GetHeader(hash common.Hash, number uint64) *BlockHeader {
	return bc.chainDB.GetBlocksByHashAndHeight(hash, number)
}

func (bc *BlockChain) ApplyTransactions(stateTree *StateTree, header *BlockHeader, txs []*Transaction) (*big.Int, []*Receipt, error) {
	receipts := make([]*Receipt, 0)
	var totalUsedGas uint64 = 0
	mGasPool := (*GasPool)(new(big.Int).Set(header.GasLimit))
	for _, tx := range txs {
		// rec, err := ApplyTransaction(stateTree, header, tx, mGasPool, totalUsedGas)
		rec, err := ApplyTransaction(bc, nil, mGasPool, stateTree, header, tx, &totalUsedGas, *bc.GetVMConfig())
		if err != nil {
			txhash := tx.Hash()
			logrus.Errorf("Apply transaction err: hash=%x err=%v", txhash[len(txhash)-4:], err)
			return nil, nil, err
		}
		if rec != nil {
			receipts = append(receipts, rec)
		}
	}
	return new(big.Int).SetUint64(totalUsedGas), receipts, nil
}

func (bc *BlockChain) checkBlockHeaderSanity(prev, header *BlockHeader, blockHash common.Hash) error {
	target := BitsUnzip(header.Bits)
	if target.Sign() <= 0 {
		return fmt.Errorf("bits must be a non-negative integer")
	}
	max := BitsUnzip(bc.genesisBHeader.Bits)
	//target difficuty should be less than the minimum difficuty based on the genesisBlock
	if target.Cmp(max) > 0 {
		return fmt.Errorf("pow check err")
	}
	current := new(big.Int).SetBytes(blockHash[:])
	// the current hash can not be larger than the target hash value
	if current.Cmp(target) > 0 {
		return fmt.Errorf("pow check err")
	}
	last, err := bc.calcNextRequiredBitsByHeight(prev.Height)
	if err != nil {
		return err
	}
	if last != header.Bits {
		return fmt.Errorf("pow check err")
	}
	return nil
}

func (bc *BlockChain) checkTransactionSanity(tx *Transaction) error {
	if !tx.VerifySignature() {
		return fmt.Errorf("VerifySignature err")
	}
	return nil
}

// IntrinsicGas computes the 'intrisic gas' for a message
// with the given data.
func (bc *BlockChain) IntrinsicGas(data []byte) *big.Int {
	return common.CalcTxInitialCost(data)
}

func buyGas(sender *StateObj, tx *Transaction, gp *GasPool, gas *big.Int) error {
	mgval := new(big.Int).Mul(tx.GasPrice, tx.GasLimit)
	if sender.GetBalance().Cmp(mgval) < 0 {
		return fmt.Errorf("per-buy gas err, balance is not enough")
	}
	if err := gp.SubGas(tx.GasLimit); err != nil {
		//logrus.Warnf("gas limit out: %s, gp=%s", tx.GasLimit, gp)
		return err
	}
	gas.Add(gas, tx.GasLimit)
	sender.SubBalance(mgval)
	return nil
}

// func txPreCheck(stateTree *StateTree, tx *Transaction, gp *GasPool, gas *big.Int) (*StateObj, error) {
// 	fromaddr, err := tx.FromAddr()
// 	if err != nil {
// 		return nil, err
// 	}
// 	sender := stateTree.GetOrNewStateObj(fromaddr)
// 	if sender.GetNonce() != tx.Nonce {
// 		return sender, fmt.Errorf("nonce err: want=%d, got=%d", sender.GetNonce(), tx.Nonce)
// 	}
// 	if err = buyGas(sender, tx, gp, gas); err != nil {
// 		return sender, err
// 	}
// 	return sender, nil
// }

func TxToAddrNotSet(tx *Transaction) bool {
	return bytes.Equal(tx.To[:], common.ZeroAddr[:])
}

<<<<<<< HEAD
// func (bc *BlockChain) transfer(st *StateTree, seder *StateObj, to common.Address, amount *big.Int) error {
// 	toObj := st.GetOrNewStateObj(to)
// 	if seder.balance.Cmp(amount) < 0 {
// 		return errors.New("from balance is not enough")
// 	}
// 	seder.SubBalance(amount)
// 	toObj.AddBalance(amount)
// 	return nil
// }
=======
func (bc *BlockChain) ApplyTransaction(
	stateTree *StateTree, _ *BlockHeader,
	tx *Transaction, gp *GasPool, totalGas *big.Int) (*Receipt, error) {
	var (
		err    error
		sender *StateObj
		gas    = new(big.Int).SetInt64(0)
		status uint32
	)

	if err = bc.checkTransactionSanity(tx); err != nil {
		return nil, err
	}
	if sender, err = txPreCheck(stateTree, tx, gp, gas); err != nil {
		return nil, err
	}

	if err = useGas(gas, common.CalcTxInitialCost(tx.Data)); err != nil {
		return nil, err
	}
	if TxToAddrNotSet(tx) {
		mVm := vm.NewXVM()
		if err = mVm.Create(sender.address, tx.Data); err == nil {
			status = 1
		}
	} else {
		fromaddr, _ := tx.FromAddr()
		txhash := tx.Hash()
		logrus.Debugf("Transfer: from=%s, to=%s, value=%s, txhash=%x", fromaddr.B58String(), tx.To.B58String(), tx.Value, txhash[len(txhash)-4:])
		if err = bc.transfer(stateTree, sender, tx.To, tx.Value); err != nil {
			return nil, err
		}
		status = 1
	}
	stateTree.AddNonce(sender.address, 1)

	// refundGas
	remaining := new(big.Int).Mul(gas, tx.GasPrice)
	sender.AddBalance(remaining)
	gp.AddGas(gas)
	mgasused := new(big.Int).Sub(tx.GasLimit, gas)
	stateTree.UpdateAll()
	totalGas.Add(totalGas, mgasused)
	receipt := &Receipt{
		TxHash:  tx.Hash(),
		Version: tx.Version,
		Status:  status,
		GasUsed: mgasused,
	}
	return receipt, nil
}

func (bc *BlockChain) transfer(st *StateTree, seder *StateObj, to common.Address, amount *big.Int) error {
	toObj := st.GetOrNewStateObj(to)
	if seder.balance.Cmp(amount) < 0 {
		return errors.New("from balance is not enough")
	}
	seder.SubBalance(amount)
	toObj.AddBalance(amount)
	return nil
}
>>>>>>> 48e62029

func (bc *BlockChain) GetBlockHashes(from uint64, count uint64) []common.Hash {
	bc.mu.Lock()
	curHeight := bc.currentBHeader.Height
	bc.mu.RUnlock()
	if from+count > curHeight {
		count = curHeight
	}
	hashes := make([]common.Hash, 0)
	for h := uint64(0); from+h <= count; h++ {
		block := bc.GetBlockByNumber(from + h)
		hashes = append(hashes, block.HeaderHash())
	}
	return hashes
}

func (bc *BlockChain) GetBlockHashesFromHash(hash common.Hash, max uint64) (chain []common.Hash) {
	block := bc.GetBlockByHash(hash)
	if block == nil {
		return
	}
	// XXX Could be optimised by using a different database which only holds hashes (i.e., linked list)
	for i := uint64(0); i < max; i++ {
		block = bc.GetBlockByHash(block.HashPrevBlock())
		if block == nil {
			break
		}
		chain = append(chain, block.HeaderHash())
	}

	return
}
func (bc *BlockChain) GetBlocks(from uint64, count uint64) []*Block {
	bc.mu.RLock()
	curheight := bc.currentBHeader.Height
	bc.mu.RUnlock()
	if from+count > curheight {
		count = curheight
	}
	hashes := make([]*Block, 0)
	for h := uint64(0); from+h <= count; h++ {
		block := bc.GetBlockByNumber(from + h)
		if block == nil {
			break
		}
		hashes = append(hashes, block)
	}
	return hashes
}

// FindAncestor tries to locate the common ancestor block of the local chain and
// a remote peers blockchain. In the general case when our node was in sync and
// on the correct chain, checking the top N blocks should already get us a match.
// In the rare scenario when we ended up on a long soft fork (i.e. none of the
// head blocks match), we do a binary search to find the common ancestor.

func (bc *BlockChain) FindAncestor(bHeader *BlockHeader, height uint64) *BlockHeader {
	return bc.findAncestor(bHeader, height)
}

func (bc *BlockChain) findAncestor(bHeader *BlockHeader, height uint64) *BlockHeader {
	if bHeader == nil {
		return nil
	}

	indexFirst := bHeader
	for i := 0; indexFirst != nil && i < int(height); i++ {
		indexFirst = bc.GetBlockHeaderByBHash(indexFirst.HashPrevBlock)
	}
	return indexFirst
}
func (bc *BlockChain) calcNextRequiredBitsByHeight(height uint64) (uint32, error) {
	if height > 1 && GenesisBits == TestNetGenesisBits {
		totalblocks := endTimeV2 / targetTimePerBlock
		//logrus.Infof("total: %d, end: %d, pre: %d, height: %d", totalblocks, endTimeV1, targetTimePerBlock, int64(height))
		if int64(height) >= totalblocks {
			return 0, ErrDifficultyOverflow
		}
	}
	lastBlock := bc.getBlockByNumber(height)
	if lastBlock == nil {
		return 0, errors.New("not found block")
	}
	lastHeader := lastBlock.Header
	lastHeight := lastBlock.Height()
	blocksPerRetarget := uint64(targetTimespan / targetTimePerBlock)
	// if the height of the next block is not an integral multiple of the target，no changes.
	if lastHeight+1%blocksPerRetarget != 0 {
		logrus.Infof("need ccc, last: %d, blocksPerRetarget: %d", lastHeight+1, blocksPerRetarget)
		return lastHeader.Bits, nil
	}
	first := bc.findAncestor(lastHeader, blocksPerRetarget-1)
	if first == nil {
		logrus.Infof("need bbb")
		return lastHeader.Bits, nil
	}
	logrus.Infof("need aaa")
	firstTime := first.Timestamp
	lastTime := lastHeader.Timestamp
	minRetargetTimespan := targetTimespan / adjustmentFactor
	maxRetargetTimespan := targetTimespan * adjustmentFactor
	actualTimespan := int64(lastTime - firstTime)
	adjustedTimespan := actualTimespan
	if actualTimespan < minRetargetTimespan {
		adjustedTimespan = minRetargetTimespan
	} else if actualTimespan > maxRetargetTimespan {
		adjustedTimespan = maxRetargetTimespan
	}
	oldTarget := BitsUnzip(lastHeader.Bits)
	newTarget := new(big.Int).Mul(oldTarget, big.NewInt(adjustedTimespan))
	newTarget.Div(newTarget, big.NewInt(targetTimespan))
	newTarget.Set(common.BigMin(newTarget, BitsUnzip(bc.genesisBHeader.Bits)))
	newTargetBits := BigByZip(newTarget)
	return newTargetBits, nil
}

func (bc *BlockChain) CalcNextRequiredDifficulty() (uint32, error) {
	bc.mu.RLock()
	lastHeader := bc.currentBHeader
	bc.mu.RUnlock()
	return bc.CalcNextRequiredBitsByHeight(lastHeader.Height)
}

func (bc *BlockChain) CalcNextRequiredBitsByHeight(height uint64) (uint32, error) {
	bc.mu.RLock()
	defer bc.mu.RUnlock()
	return bc.calcNextRequiredBitsByHeight(height)
}

func (bc *BlockChain) CurrentStateTree() *StateTree {
	bc.mu.RLock()
	defer bc.mu.RUnlock()
	return bc.stateTree
}<|MERGE_RESOLUTION|>--- conflicted
+++ resolved
@@ -924,7 +924,6 @@
 	return bytes.Equal(tx.To[:], common.ZeroAddr[:])
 }
 
-<<<<<<< HEAD
 // func (bc *BlockChain) transfer(st *StateTree, seder *StateObj, to common.Address, amount *big.Int) error {
 // 	toObj := st.GetOrNewStateObj(to)
 // 	if seder.balance.Cmp(amount) < 0 {
@@ -934,69 +933,6 @@
 // 	toObj.AddBalance(amount)
 // 	return nil
 // }
-=======
-func (bc *BlockChain) ApplyTransaction(
-	stateTree *StateTree, _ *BlockHeader,
-	tx *Transaction, gp *GasPool, totalGas *big.Int) (*Receipt, error) {
-	var (
-		err    error
-		sender *StateObj
-		gas    = new(big.Int).SetInt64(0)
-		status uint32
-	)
-
-	if err = bc.checkTransactionSanity(tx); err != nil {
-		return nil, err
-	}
-	if sender, err = txPreCheck(stateTree, tx, gp, gas); err != nil {
-		return nil, err
-	}
-
-	if err = useGas(gas, common.CalcTxInitialCost(tx.Data)); err != nil {
-		return nil, err
-	}
-	if TxToAddrNotSet(tx) {
-		mVm := vm.NewXVM()
-		if err = mVm.Create(sender.address, tx.Data); err == nil {
-			status = 1
-		}
-	} else {
-		fromaddr, _ := tx.FromAddr()
-		txhash := tx.Hash()
-		logrus.Debugf("Transfer: from=%s, to=%s, value=%s, txhash=%x", fromaddr.B58String(), tx.To.B58String(), tx.Value, txhash[len(txhash)-4:])
-		if err = bc.transfer(stateTree, sender, tx.To, tx.Value); err != nil {
-			return nil, err
-		}
-		status = 1
-	}
-	stateTree.AddNonce(sender.address, 1)
-
-	// refundGas
-	remaining := new(big.Int).Mul(gas, tx.GasPrice)
-	sender.AddBalance(remaining)
-	gp.AddGas(gas)
-	mgasused := new(big.Int).Sub(tx.GasLimit, gas)
-	stateTree.UpdateAll()
-	totalGas.Add(totalGas, mgasused)
-	receipt := &Receipt{
-		TxHash:  tx.Hash(),
-		Version: tx.Version,
-		Status:  status,
-		GasUsed: mgasused,
-	}
-	return receipt, nil
-}
-
-func (bc *BlockChain) transfer(st *StateTree, seder *StateObj, to common.Address, amount *big.Int) error {
-	toObj := st.GetOrNewStateObj(to)
-	if seder.balance.Cmp(amount) < 0 {
-		return errors.New("from balance is not enough")
-	}
-	seder.SubBalance(amount)
-	toObj.AddBalance(amount)
-	return nil
-}
->>>>>>> 48e62029
 
 func (bc *BlockChain) GetBlockHashes(from uint64, count uint64) []common.Hash {
 	bc.mu.Lock()
