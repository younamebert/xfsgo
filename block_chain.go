// Copyright 2018 The xfsgo Authors
// This file is part of the xfsgo library.
//
// The xfsgo library is free software: you can redistribute it and/or modify
// it under the terms of the MIT Lesser General Public License as published by
// the Free Software Foundation, either version 3 of the License, or
// (at your option) any later version.
//
// The xfsgo library is distributed in the hope that it will be useful,
// but WITHOUT ANY WARRANTY; without even the implied warranty of
// MERCHANTABILITY or FITNESS FOR A PARTICULAR PURPOSE. See the
// MIT Lesser General Public License for more details.
//
// You should have received a copy of the MIT Lesser General Public License
// along with the xfsgo library. If not, see <https://mit-license.org/>.

package xfsgo

import (
	"bytes"
	"errors"
	"fmt"
	"math/big"
	"sync"
	"time"
	"xfsgo/common"
	"xfsgo/storage/badger"
	"xfsgo/vm"

	"github.com/sirupsen/logrus"
)

var zeroBigN = new(big.Int).SetInt64(0)

const (
	// blocks can be created per second(in seconds)
	// adjustment factor
	adjustmentFactor   = int64(2)
	maxOrphanBlocks    = 100
	targetTimePerBlock = int64(time.Minute * 3 / time.Second)
	targetTimespan     = int64(time.Hour * 1 / time.Second)
	endTimeV2          = int64(time.Hour * 1008 / time.Second)
	endTimeV3          = int64(time.Hour * 168 / time.Second)
	totalblocks        = endTimeV2/targetTimePerBlock + endTimeV3/targetTimePerBlock
	//targetTimePerBlock = int64(time.Minute * 1 / time.Second)
	//targetTimespan  = int64(time.Minute * 10 / time.Second)
	//endTimeV1 = int64(time.Minute * 10 / time.Second)
)

var (
	baseSubsidy, _        = new(big.Int).SetString("93755722410000000000", 10)
	baseTestSubsidy, _    = common.BaseCoin2Atto("14")
	GasPoolOutErr         = errors.New("gas pool out err")
	ErrBlockIgnored       = errors.New("block hash ignore")
	ErrBadBlock           = errors.New("bad block")
	ErrApplyTransactions  = errors.New("apply transactions err")
	ErrWriteBlock         = errors.New("write block err")
	ErrOrphansBlock       = errors.New("block is orphans")
	ErrDifficultyOverflow = errors.New("difficulty overflow")
)

type orphanBlock struct {
	block  *Block
	expire time.Time
}
type IBlockChain interface {
	GetNonce(addr common.Address) uint64
	GetBlockByNumber(num uint64) *Block
	getBlockByNumber(num uint64) *Block
	GetBlockHeaderByBHash(hash common.Hash) *BlockHeader
	GetBlockByHash(hash common.Hash) *Block
	GetBlockByHashWithoutRec(hash common.Hash) *Block
	GetReceiptByHash(hash common.Hash) *Receipt
	GetReceiptByHashIndex(hash common.Hash) *TxIndex
	GetBlocksFromNumber(num uint64) []*Block
	GetBlocksFromHash(hash common.Hash, n int) []*Block
	GenesisBHeader() *BlockHeader
	CurrentBHeader() *BlockHeader
	LatestGasLimit() *big.Int
	LastBlockHash() common.Hash
	setLastState() error
	GetBlockReceiptsByBHash(Hash common.Hash) []*Receipt
	GetTransactionByTxHash(Hash common.Hash) *Transaction
	GetBlockTransactionsByBHash(Hash common.Hash) []*Transaction
	GetHead() *Block
	GetBalance(addr common.Address) *big.Int
	WriteBlock(block *Block) error
	writeBlock(block *Block) error
	WriteReceipts2ExtraDB(bHash common.Hash, receipts []*Receipt) error
	WriteTransactions2ExtraDB(bHash common.Hash, height uint64, transactions []*Transaction) error
	WriteBHeader2ChainDBWithHash(blockHeader *BlockHeader) error
	WriteBHeader2Chain(blockHeader *BlockHeader) error
	DelReceipts(receipts []*Receipt) error
	DelBlockReceiptsByBHash(hash common.Hash) error
	DelBlockReceiptsByBHashEx(bHash common.Hash, receipts []*Receipt) error
	DelTransactionByTxHash(hash common.Hash) error
	DelBlockTransactionsByBHashEx(bHash common.Hash, height uint64, transactions []*Transaction) error
	DelBHeaderByBHash(hash common.Hash) error
	MaybeAcceptBlock(block *Block) error
	Boundaries() (uint64, uint64)
	SetBoundaries(syncStatsOrigin, syncStatsHeight uint64) error
	InsertChain(block *Block) error
	ApplyTransactions(stateTree *StateTree, header *BlockHeader, txs []*Transaction) (*big.Int, []*Receipt, error)
	ApplyTransaction(stateTree *StateTree, _ *BlockHeader, tx *Transaction, gp *GasPool, totalGas *big.Int) (*Receipt, error)
	IntrinsicGas(data []byte) *big.Int
	GetBlockHashes(from uint64, count uint64) []common.Hash
	GetBlockHashesFromHash(hash common.Hash, max uint64) (chain []common.Hash)
	GetBlocks(from uint64, count uint64) []*Block
	FindAncestor(bHeader *BlockHeader, height uint64) *BlockHeader
	CalcNextRequiredDifficulty() (uint32, error)
	CalcNextRequiredBitsByHeight(height uint64) (uint32, error)
	CurrentStateTree() *StateTree
}

// BlockChain represents the canonical chain given a database with a genesis
// block. The Blockchain manages chain inserts, saves, transfers state.
// The BlockChain also helps in returning blocks required from any chain included
// in the database as well as blocks that represents the canonical chain.
type BlockChain struct {
	stateDB        badger.IStorage
	chainDB        *chainDB
	extraDB        *extraDB
	genesisBHeader *BlockHeader
	currentBHeader *BlockHeader
	lastBlockHash  common.Hash
	stateTree      *StateTree
	mu             sync.RWMutex
	chainmu        sync.RWMutex
	eventBus       *EventBus
	// orphans
	orphans      map[common.Hash]*orphanBlock
	prevOrphans  map[common.Hash][]*orphanBlock
	oldestOrphan *orphanBlock
	orphanLock   sync.RWMutex
	// Statistics
	syncStatsOrigin uint64       // Origin block number where syncing started at
	syncStatsHeight uint64       // Highest block number known when syncing started
	syncStatsLock   sync.RWMutex // Lock protecting the sync stats fields
}

func NewBlockChainN(stateDB, chainDB, extraDB badger.IStorage, eventBus *EventBus, debug bool) (*BlockChain, error) {
	bc := &BlockChain{
		chainDB:  newChainDBN(chainDB, debug),
		stateDB:  stateDB,
		extraDB:  newExtraDB(extraDB),
		eventBus: eventBus,
	}
	bc.orphans = make(map[common.Hash]*orphanBlock)
	bc.prevOrphans = make(map[common.Hash][]*orphanBlock)

	genesisBlock := bc.GetBlockByNumber(0)
	if genesisBlock == nil {
		return nil, errors.New("no genesis block")
	}

	bc.genesisBHeader = genesisBlock.Header

	if err := bc.setLastState(); err != nil {
		return nil, err
	}
	stateRootHash := bc.currentBHeader.StateRoot
	bc.stateTree = NewStateTree(stateDB, stateRootHash.Bytes())
	return bc, nil
}

func (bc *BlockChain) GetNonce(addr common.Address) uint64 {
	bc.mu.RLock()
	defer bc.mu.RUnlock()
	return bc.stateTree.GetNonce(addr)
}

// getBlockByNumber get Block's Info about the Optimum chain
func (bc *BlockChain) GetBlockByNumber(num uint64) *Block {
	bc.mu.RLock()
	defer bc.mu.RUnlock()
	return bc.getBlockByNumber(num)
}

// getBlockByNumber get Block's Info about the Optimum chain
func (bc *BlockChain) getBlockByNumber(num uint64) *Block {
	blockHeader := bc.chainDB.GetBlockHeaderByHeight(num)
	if blockHeader == nil {
		return nil
	}

	receipts := bc.extraDB.GetBlockReceiptsByBHash(blockHeader.HeaderHash())

	transantions := bc.extraDB.GetBlockTransactionsByBHash(blockHeader.HeaderHash())

	block := &Block{Header: blockHeader, Transactions: transantions, Receipts: receipts}

	return block

}

func (bc *BlockChain) GetBlockHeaderByBHash(hash common.Hash) *BlockHeader {
	return bc.chainDB.GetBlockHeaderByHash(hash)
}

func (bc *BlockChain) GetBlockByHash(hash common.Hash) *Block {
	blockHeader := bc.chainDB.GetBlockHeaderByHash(hash)
	if blockHeader == nil {
		return nil
	}
	transactions := bc.extraDB.GetBlockTransactionsByBHash(hash)
	receipts := bc.extraDB.GetBlockReceiptsByBHash(hash)
	block := &Block{Header: blockHeader, Transactions: transactions, Receipts: receipts}

	return block
}

func (bc *BlockChain) GetBlockByHashWithoutRec(hash common.Hash) *Block {
	blockHeader := bc.chainDB.GetBlockHeaderByHash(hash)
	if blockHeader == nil {
		return nil
	}
	transactions := bc.extraDB.GetBlockTransactionsByBHash(hash)
	// receipts := bc.extraDB.GetBlockReceiptsByBHash(hash)
	block := &Block{Header: blockHeader, Transactions: transactions, Receipts: nil}

	return block
}

func (bc *BlockChain) GetReceiptByHash(hash common.Hash) *Receipt {
	return bc.extraDB.GetReceipt(hash)

}

func (bc *BlockChain) GetReceiptByHashIndex(hash common.Hash) *TxIndex {
	return bc.extraDB.GetReceiptByHashIndex(hash)
}

func (bc *BlockChain) GetBlocksFromNumber(num uint64) []*Block {

	var blocks []*Block
	blockHeaders := bc.chainDB.GetBlocksByNumber(num)
	for _, v := range blockHeaders {
		if v == nil {
			continue
		}
		transactions := bc.extraDB.GetBlockTransactionsByBHash(v.HeaderHash())
		receipts := bc.extraDB.GetBlockReceiptsByBHash(v.HeaderHash())
		block := &Block{Header: v, Transactions: transactions, Receipts: receipts}
		blocks = append(blocks, block)
	}

	return blocks
}

func (bc *BlockChain) GetBlocksFromHash(hash common.Hash, n int) []*Block {
	var blocks = make([]*Block, n)
	for i := 0; i < n; i++ {
		block := bc.GetBlockByHash(hash)
		if block == nil {
			break
		}
		blocks = append(blocks, block)
		hash = block.HashPrevBlock()
	}
	return blocks
}

func (bc *BlockChain) GenesisBHeader() *BlockHeader {
	bc.mu.RLock()
	defer bc.mu.RUnlock()
	return bc.genesisBHeader
}

func (bc *BlockChain) CurrentBHeader() *BlockHeader {
	bc.mu.RLock()
	defer bc.mu.RUnlock()
	return bc.currentBHeader
}
func (bc *BlockChain) LatestGasLimit() *big.Int {
	bc.mu.RLock()
	defer bc.mu.RUnlock()
	return bc.currentBHeader.GasLimit
}

func (bc *BlockChain) LastBlockHash() common.Hash {
	bc.mu.RLock()
	defer bc.mu.RUnlock()
	return bc.lastBlockHash
}

func (bc *BlockChain) setLastState() error {
	if bHeader := bc.chainDB.GetOptimumHeightBHeader(); bHeader != nil {
		bc.currentBHeader = bHeader
		bc.lastBlockHash = bHeader.HeaderHash()
	}
	return nil
}

// GetBlockReceiptsByBHash get Receipts by blockheader hash
func (bc *BlockChain) GetBlockReceiptsByBHash(Hash common.Hash) []*Receipt {
	return bc.extraDB.GetBlockReceiptsByBHash(Hash)
}

// GetTransactionByHash get Transaction by Transaction hash
func (bc *BlockChain) GetTransactionByTxHash(Hash common.Hash) *Transaction {
	return bc.extraDB.GetTransactionByTxHash(Hash)
}

// GetBlockTransactionsByBHash get Transactions by blockheader hash
func (bc *BlockChain) GetBlockTransactionsByBHash(Hash common.Hash) []*Transaction {
	return bc.extraDB.GetBlockTransactionsByBHash(Hash)
}

func (bc *BlockChain) GetHead() *Block {
	bHeader := bc.chainDB.GetOptimumHeightBHeader()
	if bHeader == nil {
		return nil
	}

	transactions := bc.extraDB.GetBlockTransactionsByBHash(bHeader.HeaderHash())
	receipts := bc.extraDB.GetBlockReceiptsByBHash(bHeader.HeaderHash())

	block := &Block{Header: bHeader, Transactions: transactions, Receipts: receipts}

	return block
}
func (bc *BlockChain) GetBalance(addr common.Address) *big.Int {
	bc.mu.RLock()
	defer bc.mu.RUnlock()
	gotBalance := bc.stateTree.GetBalance(addr)
	return gotBalance

}

func (bc *BlockChain) WriteBlock(block *Block) error {
	bc.chainmu.Lock()
	defer bc.chainmu.Unlock()

	return bc.writeBlock(block)
}

// WriteBlock stores the block inputed to the local database.
func (bc *BlockChain) writeBlock(block *Block) error {
	bc.mu.RLock()
	bHeader := bc.currentBHeader
	bc.mu.RUnlock()

	if bHeader == nil {
		return fmt.Errorf("current chain has no head")
	}

	if block.Height() > bHeader.Height {
		curHash := bHeader.HeaderHash()
		bhash := block.HeaderHash()
		prehash := block.HashPrevBlock()
		if !bytes.Equal(prehash[:], curHash[:]) {
			logrus.Debugf("Find bifurcation need reorg: blockHeight=%d, blockHash=%x, phash=%x, chianHead=%x",
				block.Height(), bhash[len(bhash)-4:], prehash[len(prehash)-4:], curHash[len(curHash)-4:])

			transactions := bc.GetBlockTransactionsByBHash(bHeader.HeaderHash())
			receipts := bc.GetBlockReceiptsByBHash(bHeader.HeaderHash())
			curBlock := &Block{Header: bHeader, Transactions: transactions, Receipts: receipts}
			if err := bc.reorg(curBlock, block); err != nil {
				return err
			}
		}
		bc.mu.Lock()
		if err := bc.insertBHeader2Chain(block.Header); err != nil {
			return err
		}
		bc.mu.Unlock()
		bc.eventBus.Publish(ChainHeadEvent{block})
	}
	if err := bc.WriteTransactions2ExtraDB(block.HeaderHash(), block.Height(), block.Transactions); err != nil {
		return err
	}
	if err := bc.WriteReceipts2ExtraDB(block.HeaderHash(), block.Receipts); err != nil {
		return err
	}

	return bc.WriteBHeader2ChainDBWithHash(block.Header)
}

func (bc *BlockChain) insertBHeader2Chain(bHeader *BlockHeader) error {
	if err := bc.WriteBHeader2Chain(bHeader); err != nil {
		logrus.Errorf("Failed insert chain: %s", err)
		return err
	}
	bc.currentBHeader = bHeader
	bc.lastBlockHash = bHeader.HeaderHash()
	lastStateRoot := bHeader.StateRoot
	bc.stateTree = NewStateTree(bc.stateDB, lastStateRoot.Bytes())
	return nil
}

func (bc *BlockChain) reorg(oldBlock, newBlock *Block) error {
	bc.mu.Lock()
	defer bc.mu.Unlock()
	var newBlocks []*Block
	var mNewBlock *Block
	//logrus.Debugf("Find newblocks: from=%d, to=%d", newBlock.Height(), oldBlock.Height())
	for mNewBlock = newBlock; mNewBlock != nil && mNewBlock.Height() != oldBlock.Height(); mNewBlock = bc.GetBlockByHash(mNewBlock.HashPrevBlock()) {
		//nhash := mNewBlock.Hash()
		//logrus.Debugf("Append newblock: height=%d, hash=%x", mNewBlock.Height(), nhash[len(nhash)-4:])
		newBlocks = append(newBlocks, newBlock)
	}
	if newBlock == nil {
		return fmt.Errorf("invalid new chain")
	}
	mOldBlock := oldBlock
	var deletedTxs []*Transaction
	var deletedBlocks []*Block
	for {
		oldhash := mOldBlock.HeaderHash()
		newhash := mNewBlock.HeaderHash()

		//logrus.Debugf("Find common hash: old=%x, new=%x", oldhash[len(oldhash)-4:], newhash[len(oldhash)-4:])
		if bytes.Equal(oldhash[:], newhash[:]) {
			break
		}
		newBlocks = append(newBlocks, mNewBlock)
		//logrus.Debugf("Found new block: height=%d, hash=%x", mNewBlock.Height(), newhash)
		//logrus.Debugf("Found old block: height=%d, hash=%x", mOldBlock.Height(), oldhash)
		deletedTxs = append(deletedTxs, mOldBlock.Transactions...)
		deletedBlocks = append(deletedBlocks, mOldBlock)
		mOldBlock = bc.GetBlockByHash(mOldBlock.HashPrevBlock())
		mNewBlock = bc.GetBlockByHash(mNewBlock.HashPrevBlock())
		if mOldBlock == nil {
			return fmt.Errorf("invalid old chain")
		}
		if mNewBlock == nil {
			return fmt.Errorf("invalid new chain")
		}
	}

	for _, block := range deletedBlocks {

		if err := bc.DelBlockReceiptsByBHashEx(block.HeaderHash(), block.Receipts); err != nil {
			return err
		}

		if err := bc.DelBlockTransactionsByBHashEx(block.HeaderHash(), block.Height(), block.Transactions); err != nil {
			return err
		}

		if err := bc.DelBHeaderByBHash(block.HeaderHash()); err != nil {
			return err
		}
	}

	var addedTxs []*Transaction
	for _, block := range newBlocks {
		_ = bc.insertBHeader2Chain(block.Header)
		//blkhash := block.Hash()
		//logrus.Debugf("Successfully new insert block: height=%d, hash: %x", block.Height(), blkhash[len(blkhash)-4:])
		// write canonical receipts and transactions
		if err := bc.WriteTransactions2ExtraDB(block.HeaderHash(), block.Height(), block.Transactions); err != nil {
			return err
		}
		if err := bc.WriteReceipts2ExtraDB(block.HeaderHash(), block.Receipts); err != nil {
			return err
		}

		addedTxs = append(addedTxs, block.Transactions...)
	}

	// Delete transactions with difference between the side chain and the main chain
	// publish these transtions to txpool
	for _, tx := range TxDifference(deletedTxs, addedTxs) {
		go bc.eventBus.Publish(TxPreEvent{Tx: tx})
		_ = bc.DelTransactionByTxHash(tx.Hash())
	}
	return nil
}

// WriteReceipts2ExtraDB write Receipts of block to extreaDB
func (bc *BlockChain) WriteReceipts2ExtraDB(bHash common.Hash, receipts []*Receipt) error {

	if err := bc.extraDB.WriteBlockReceipts(bHash, receipts); err != nil {
		return err
	}

	if err := bc.extraDB.WriteReceiptsWithRecHash(receipts); err != nil {
		return err
	}

	return nil
}

// WriteTransactions2ExtraDB write Transactions of block to extreaDB
func (bc *BlockChain) WriteTransactions2ExtraDB(bHash common.Hash, height uint64, transactions []*Transaction) error {
	if err := bc.extraDB.WriteBlockTransactionsWithBHash(bHash, transactions); err != nil {
		return err
	}

	if err := bc.extraDB.WriteBlockTransactionsWithTxIndex(bHash, height, transactions); err != nil {
		return err
	}

	if err := bc.extraDB.WriteBlockTransactionWithTxHash(transactions); err != nil {
		return err
	}

	return nil
}

// WriteBHeader2ChainDBWithHash write BlockHeader of block to chainDB
func (bc *BlockChain) WriteBHeader2ChainDBWithHash(blockHeader *BlockHeader) error {
	if err := bc.chainDB.WriteBHeaderWithHash(blockHeader); err != nil {
		return err
	}

	if err := bc.chainDB.WriteBHeaderWithHeightAndHash(blockHeader); err != nil {
		return err
	}
	return nil
}

// WriteBHeader2Chain write BlockHeader of block to chainDB
func (bc *BlockChain) WriteBHeader2Chain(blockHeader *BlockHeader) error {
	if err := bc.chainDB.WriteBHeaderHashWithHeight(blockHeader.Height, blockHeader.HeaderHash()); err != nil {
		return err
	}

	if err := bc.chainDB.WriteLastBHash(blockHeader.HeaderHash()); err != nil {
		return err
	}
	return nil
}

// DeleteReceipts removes all Receipts data associated with a block.
func (bc *BlockChain) DelReceipts(receipts []*Receipt) error {
	return bc.extraDB.DelReceipts(receipts)
}

// DelBlockReceiptsByBHash removes all Receipts data associated with a block.
func (bc *BlockChain) DelBlockReceiptsByBHash(hash common.Hash) error {
	return bc.extraDB.DelBlockReceiptsByBHash(hash)
}

// DelBlockReceiptsByBHash remove Receipts of block hash and Index from extreaDB
func (bc *BlockChain) DelBlockReceiptsByBHashEx(bHash common.Hash, receipts []*Receipt) error {
	if err := bc.extraDB.DelBlockReceiptsByBHash(bHash); err != nil {
		return err
	}

	if err := bc.extraDB.DelReceipts(receipts); err != nil {
		return err
	}

	return nil
}

// DelTransactionByTxHash removes all transaction data associated with a txhash.
func (bc *BlockChain) DelTransactionByTxHash(hash common.Hash) error {
	return bc.extraDB.DelTransactionByTxHash(hash)
}

// DelBlockTransactionsByBHash remove Transactions of block hash and Index from extreaDB
func (bc *BlockChain) DelBlockTransactionsByBHashEx(bHash common.Hash, height uint64, transactions []*Transaction) error {
	if err := bc.extraDB.DelBlockTransactionsByBHash(bHash); err != nil {
		return err
	}

	if err := bc.extraDB.DelBlockTransactionsByBIndex(bHash, height, transactions); err != nil {
		return err
	}

	return nil
}

// DelBHeaderByHash Del BlockHeader linked with Hash by Hash
func (bc *BlockChain) DelBHeaderByBHash(hash common.Hash) error {
	return bc.chainDB.DelBHeaderByBHash(hash)
}

// calculate rewards for packing the block by miners
// func calcBlockSubsidy(currentHeight uint64) *big.Int {
// 	// reduce the reward by half
// 	nSubsidy := uint64(50) >> uint(currentHeight/210000)
// 	//logrus.Debugf("nSubsidy: %d", nSubsidy)
// 	rec, _ := common.BaseCoin2Atto(strconv.FormatUint(nSubsidy, 10))
// 	return rec
// }

func calcBlockSubsidy(height uint64) *big.Int {
	if GenesisBits == TestNetGenesisBits {
		return baseTestSubsidy
	}
	return new(big.Int).Rsh(baseSubsidy, uint(height/480))
}

// AccumulateRewards calculates the rewards and add it to the miner's account.
func AccumulateRewards(stateTree *StateTree, header *BlockHeader) {
	subsidy := calcBlockSubsidy(header.Height)
	//logrus.Debugf("Current height of the blockchain %d, reward: %d", header.Height, subsidy)
	stateTree.AddBalance(header.Coinbase, subsidy)
}

func (bc *BlockChain) MaybeAcceptBlock(block *Block) error {
	return bc.maybeAcceptBlock(block)
}

func (bc *BlockChain) maybeAcceptBlock(block *Block) error {
	header := block.GetHeader()
	//blockHash := block.Hash()
	txsRoot := block.TransactionRoot()
	txs := block.Transactions
	rsRoot := block.ReceiptsRoot()
	targetTxsRoot := CalcTxsRootHash(block.Transactions)
	if !bytes.Equal(targetTxsRoot.Bytes(), txsRoot.Bytes()) {
		return ErrBadBlock
	}

	parent := bc.GetBlockByHash(block.HashPrevBlock())
	//parenthash := parent.Hash()
	parentStateRoot := parent.StateRoot()
	//logrus.Debugf("New state tree: parentHeight=%d, parentHash=%x, parentStateRoot=%x",
	//	parent.Height(), parenthash[len(blockHash)-4:], parentStateRoot[len(parentStateRoot)-4:])
	stateTree, err := NewStateTreeN(bc.stateDB, parentStateRoot.Bytes())
	if err != nil {
		logrus.Errorf("Accept block err: %v", err)
		return ErrBadBlock
	}
	gas, rec, err := bc.ApplyTransactions(stateTree, header, txs)
	if err != nil {
		logrus.Errorf("Accept block err: %v", err)
		return ErrApplyTransactions
	}
	block.Receipts = rec
	if gas.Cmp(header.GasUsed) != 0 {
		return ErrBadBlock
	}
	targetRsRoot := CalcReceiptRootHash(rec)
	if !bytes.Equal(rsRoot[:], targetRsRoot[:]) {
		return ErrBadBlock
	}
	AccumulateRewards(stateTree, header)
	stateTree.UpdateAll()
	if err = stateTree.Commit(); err != nil {
		logrus.Errorf("Accept block err: %v", err)
		return ErrWriteBlock
	}
	if err = bc.writeBlock(block); err != nil {
		logrus.Errorf("Accept block err: %v", err)
		return ErrWriteBlock
	}
	return nil
}

// Boundaries retrieves the synchronisation boundaries, specifically the origin
// block where synchronisation started at (may have failed/suspended) and the
// latest known block which the synchonisation targets.
func (bc *BlockChain) Boundaries() (uint64, uint64) {
	bc.syncStatsLock.RLock()
	defer bc.syncStatsLock.RUnlock()

	return bc.syncStatsOrigin, bc.syncStatsHeight
}

func (bc *BlockChain) SetBoundaries(syncStatsOrigin, syncStatsHeight uint64) error {
	bc.syncStatsLock.Lock()

	if bc.syncStatsHeight <= syncStatsOrigin || bc.syncStatsOrigin > syncStatsOrigin {
		bc.syncStatsOrigin = syncStatsOrigin
	}

	bc.syncStatsHeight = syncStatsHeight
	bc.syncStatsLock.Unlock()

	return nil
}

// InsertChain executes the actual chain insertion.
func (bc *BlockChain) InsertChain(block *Block) error {
	bc.chainmu.Lock()
	defer bc.chainmu.Unlock()
	blockHash := block.HeaderHash()
	header := block.GetHeader()
	//logrus.Debugf("Processing block: height=%d, hash=%x", block.Height(), blockHash[len(blockHash)-4:])
	if old := bc.GetBlockByHash(blockHash); old != nil {
		return ErrBlockIgnored
	}
	if _, exists := bc.orphans[blockHash]; exists {
		return ErrBlockIgnored
	}
	var parent *Block
	if parent = bc.GetBlockByHash(block.HashPrevBlock()); parent == nil {
		cp := block.HashPrevBlock()
		logrus.Infof("Adding orphan block: height=%d, hash=%x, prevHash=%x",
			block.Height(), blockHash[len(blockHash)-4:], cp[len(cp)-4:])
		bc.addOrphanBlock(block)
		return ErrOrphansBlock
	}
	if err := bc.checkBlockHeaderSanity(parent.Header, header, blockHash); err != nil {
		return ErrBadBlock
	}
	if err := bc.maybeAcceptBlock(block); err != nil {
		logrus.Errorf("Insert Chain err: %s", err)
		return err
	}
	if err := bc.processOrphans(blockHash); err != nil {
		logrus.Errorf("Insert Chain err: %s", err)
		return err
	}
	return nil
}
func (bc *BlockChain) removeOrphanBlock(orphan *orphanBlock) {
	bc.orphanLock.Lock()
	defer bc.orphanLock.Unlock()

	// Remove the orphan block from the orphan pool.
	orphanHash := orphan.block.HeaderHash()
	delete(bc.orphans, orphanHash)

	// Remove the reference from the previous orphan index too.  An indexing
	// for loop is intentionally used over a range here as range does not
	// reevaluate the slice on each iteration nor does it adjust the index
	// for the modified slice.
	prevHash := orphan.block.HashPrevBlock()
	orphans := bc.prevOrphans[prevHash]
	for i := 0; i < len(orphans); i++ {
		hash := orphans[i].block.HeaderHash()
		if bytes.Equal(orphanHash[:], hash[:]) {
			copy(orphans[i:], orphans[i+1:])
			orphans[len(orphans)-1] = nil
			orphans = orphans[:len(orphans)-1]
			i--
		}
	}
	bc.prevOrphans[prevHash] = orphans

	// Remove the map entry altogether if there are no longer any orphans
	// which depend on the parent hash.
	if len(bc.prevOrphans[prevHash]) == 0 {
		delete(bc.prevOrphans, prevHash)
	}
}
func (bc *BlockChain) addOrphanBlock(block *Block) {
	for _, oBlock := range bc.orphans {
		if time.Now().After(oBlock.expire) {
			bc.removeOrphanBlock(oBlock)
			continue
		}

		// Update the oldest orphan block pointer so it can be discarded
		// in case the orphan pool fills up.
		if bc.oldestOrphan == nil || oBlock.expire.Before(bc.oldestOrphan.expire) {
			bc.oldestOrphan = oBlock
		}
	}
	// Limit orphan blocks to prevent memory exhaustion.
	if len(bc.orphans)+1 > maxOrphanBlocks {
		// Remove the oldest orphan to make room for the new one.
		bc.removeOrphanBlock(bc.oldestOrphan)
		bc.oldestOrphan = nil
	}
	bc.orphanLock.Lock()
	defer bc.orphanLock.Unlock()
	expire := time.Now().Add(time.Hour)
	oBlock := &orphanBlock{
		block:  block,
		expire: expire,
	}
	hash := block.HeaderHash()
	bc.orphans[hash] = oBlock

	// Add to previous hash lookup index for faster dependency lookups.
	prevHash := block.HashPrevBlock()
	bc.prevOrphans[prevHash] = append(bc.prevOrphans[prevHash], oBlock)
}
func (bc *BlockChain) processOrphans(hash common.Hash) error {
	processHashes := make([]*common.Hash, 0, 10)
	processHashes = append(processHashes, &hash)
	for len(processHashes) > 0 {
		// Pop the first hash to process from the slice.
		processHash := processHashes[0]
		processHashes[0] = nil // Prevent GC leak.
		processHashes = processHashes[1:]

		// Look up all orphans that are parented by the block we just
		// accepted.  This will typically only be one, but it could
		// be multiple if multiple blocks are mined and broadcast
		// around the same time.  The one with the most proof of work
		// will eventually win out.  An indexing for loop is
		// intentionally used over a range here as range does not
		// reevaluate the slice on each iteration nor does it adjust the
		// index for the modified slice.
		for i := 0; i < len(bc.prevOrphans[*processHash]); i++ {
			orphan := bc.prevOrphans[*processHash][i]
			if orphan == nil {
				logrus.Warnf("Found a nil entry in the "+
					"orphan dependency list for block: index=%d, hash=%x", i,
					processHash[len(processHash)-4:])
				continue
			}

			// Remove the orphan from the orphan pool.
			orphanHash := orphan.block.HeaderHash()
			bc.removeOrphanBlock(orphan)
			i--
			// Potentially accept the block into the block chain.
			if err := bc.maybeAcceptBlock(orphan.block); err != nil {
				return err
			}
			logrus.Infof("Successfully process orphan block: hash=%x", orphanHash[len(orphanHash)-4:])
			// Add this block to the list of blocks to process so
			// any orphan blocks that depend on this block are
			// handled too.
			processHashes = append(processHashes, &orphanHash)
		}
	}
	return nil
}

func (bc *BlockChain) ApplyTransactions(stateTree *StateTree, header *BlockHeader, txs []*Transaction) (*big.Int, []*Receipt, error) {
	receipts := make([]*Receipt, 0)
	totalUsedGas := big.NewInt(0)
	mGasPool := (*GasPool)(new(big.Int).Set(header.GasLimit))
	for _, tx := range txs {
		rec, err := bc.ApplyTransaction(stateTree, header, tx, mGasPool, totalUsedGas)
		if err != nil {
			txhash := tx.Hash()
			logrus.Errorf("Apply transaction err: hash=%x err=%v", txhash[len(txhash)-4:], err)
			return nil, nil, err
		}
		if rec != nil {
			receipts = append(receipts, rec)
		}
	}
	return totalUsedGas, receipts, nil
}

func (bc *BlockChain) checkBlockHeaderSanity(prev, header *BlockHeader, blockHash common.Hash) error {
	target := BitsUnzip(header.Bits)
	if target.Sign() <= 0 {
		return fmt.Errorf("bits must be a non-negative integer")
	}
	max := BitsUnzip(bc.genesisBHeader.Bits)
	//target difficuty should be less than the minimum difficuty based on the genesisBlock
	if target.Cmp(max) > 0 {
		return fmt.Errorf("pow check err")
	}
	current := new(big.Int).SetBytes(blockHash[:])
	// the current hash can not be larger than the target hash value
	if current.Cmp(target) > 0 {
		return fmt.Errorf("pow check err")
	}

	// v1 blocks 22180

	if header.Height < 22180 {
		return nil
	} else if header.Height < uint64(totalblocks) {
		last, err := bc.calcNextRequiredBitsByHeight(prev.Height)
		if err != nil {
			return err
		}
		if last != header.Bits {
			return fmt.Errorf("pow check err")
		}
	}

	return nil
}

func (bc *BlockChain) checkTransactionSanity(tx *Transaction) error {
	if !tx.VerifySignature() {
		return fmt.Errorf("VerifySignature err")
	}
	return nil
}

// IntrinsicGas computes the 'intrisic gas' for a message
// with the given data.
func (bc *BlockChain) IntrinsicGas(data []byte) *big.Int {
	return common.CalcTxInitialCost(data)
}

type GasPool big.Int

func (gp *GasPool) AddGas(v *big.Int) {
	i := (*big.Int)(gp)
	i.Add(i, v)
}

func (gp *GasPool) GetGas() *big.Int {
	return (*big.Int)(gp)
}

func (gp *GasPool) String() string {
	i := (*big.Int)(gp)
	return fmt.Sprintf("%s", i)
}
func (gp *GasPool) SubGas(v *big.Int) error {
	i := (*big.Int)(gp)
	if i.Cmp(v) < 0 {
		return GasPoolOutErr
	}
	i.Sub(i, v)
	return nil
}

func buyGas(sender *StateObj, tx *Transaction, gp *GasPool, gas *big.Int) error {
	mgval := new(big.Int).Mul(tx.GasPrice, tx.GasLimit)
	if sender.GetBalance().Cmp(mgval) < 0 {
		return fmt.Errorf("per-buy gas err, balance is not enough")
	}
	if err := gp.SubGas(tx.GasLimit); err != nil {
		//logrus.Warnf("gas limit out: %s, gp=%s", tx.GasLimit, gp)
		return err
	}
	gas.Add(gas, tx.GasLimit)
	sender.SubBalance(mgval)
	return nil
}

func txPreCheck(stateTree *StateTree, tx *Transaction, gp *GasPool, gas *big.Int) (*StateObj, error) {
	fromaddr, err := tx.FromAddr()
	if err != nil {
		return nil, err
	}
	sender := stateTree.GetOrNewStateObj(fromaddr)
	if sender.GetNonce() != tx.Nonce {
		return sender, fmt.Errorf("nonce err: want=%d, got=%d", sender.GetNonce(), tx.Nonce)
	}
	if err = buyGas(sender, tx, gp, gas); err != nil {
		return sender, err
	}
	return sender, nil
}

func useGas(gas, amount *big.Int) error {
	if gas.Cmp(amount) < 0 {
		return errors.New("out of gas")
	}
	gas.Sub(gas, amount)
	return nil
}

func TxToAddrNotSet(tx *Transaction) bool {
	return bytes.Equal(tx.To[:], common.ZeroAddr[:])
}

func (bc *BlockChain) ApplyTransaction(
	stateTree *StateTree, _ *BlockHeader,
	tx *Transaction, gp *GasPool, totalGas *big.Int) (*Receipt, error) {
	var (
		err    error
		sender *StateObj
		gas    = new(big.Int).SetInt64(0)
		status uint32
	)

	if err = bc.checkTransactionSanity(tx); err != nil {
		return nil, err
	}
	if sender, err = txPreCheck(stateTree, tx, gp, gas); err != nil {
		return nil, err
	}

	if err = useGas(gas, common.CalcTxInitialCost(tx.Data)); err != nil {
		return nil, err
	}
	if TxToAddrNotSet(tx) {
		mVm := vm.NewXVM(stateTree)
		if err = mVm.Create(sender.address, tx.Data); err == nil {
			status = 1
		}
	} else {
		fromaddr, _ := tx.FromAddr()
		txhash := tx.Hash()
		logrus.Debugf("Transfer: from=%s, to=%s, value=%s, txhash=%x", fromaddr.B58String(), tx.To.B58String(), tx.Value, txhash[len(txhash)-4:])
		if err = bc.transfer(stateTree, sender, tx.To, tx.Value); err != nil {
			return nil, err
		}
		status = 1
	}
	stateTree.AddNonce(sender.address, 1)

	// refundGas
	remaining := new(big.Int).Mul(gas, tx.GasPrice)
	sender.AddBalance(remaining)
	gp.AddGas(gas)
	mgasused := new(big.Int).Sub(tx.GasLimit, gas)
	stateTree.UpdateAll()
	totalGas.Add(totalGas, mgasused)
	receipt := &Receipt{
		TxHash:  tx.Hash(),
		Version: tx.Version,
		Status:  status,
		GasUsed: mgasused,
	}
	return receipt, nil
}

func (bc *BlockChain) transfer(st *StateTree, seder *StateObj, to common.Address, amount *big.Int) error {
	toObj := st.GetOrNewStateObj(to)
	if seder.balance.Cmp(amount) < 0 {
		return errors.New("from balance is not enough")
	}
	seder.SubBalance(amount)
	toObj.AddBalance(amount)
	return nil
}

func (bc *BlockChain) GetBlockHashes(from uint64, count uint64) []common.Hash {
	bc.mu.Lock()
	curHeight := bc.currentBHeader.Height
	bc.mu.RUnlock()
	if from+count > curHeight {
		count = curHeight
	}
	hashes := make([]common.Hash, 0)
	for h := uint64(0); from+h <= count; h++ {
		block := bc.GetBlockByNumber(from + h)
		hashes = append(hashes, block.HeaderHash())
	}
	return hashes
}

func (bc *BlockChain) GetBlockHashesFromHash(hash common.Hash, max uint64) (chain []common.Hash) {
	block := bc.GetBlockByHash(hash)
	if block == nil {
		return
	}
	// XXX Could be optimised by using a different database which only holds hashes (i.e., linked list)
	for i := uint64(0); i < max; i++ {
		block = bc.GetBlockByHash(block.HashPrevBlock())
		if block == nil {
			break
		}
		chain = append(chain, block.HeaderHash())
	}

	return
}
func (bc *BlockChain) GetBlocks(from uint64, count uint64) []*Block {
	bc.mu.RLock()
	curheight := bc.currentBHeader.Height
	bc.mu.RUnlock()
	if from+count > curheight {
		count = curheight
	}
	hashes := make([]*Block, 0)
	for h := uint64(0); from+h <= count; h++ {
		block := bc.GetBlockByNumber(from + h)
		if block == nil {
			break
		}
		hashes = append(hashes, block)
	}
	return hashes
}

// FindAncestor tries to locate the common ancestor block of the local chain and
// a remote peers blockchain. In the general case when our node was in sync and
// on the correct chain, checking the top N blocks should already get us a match.
// In the rare scenario when we ended up on a long soft fork (i.e. none of the
// head blocks match), we do a binary search to find the common ancestor.

func (bc *BlockChain) FindAncestor(bHeader *BlockHeader, height uint64) *BlockHeader {
	return bc.findAncestor(bHeader, height)
}

func (bc *BlockChain) findAncestor(bHeader *BlockHeader, height uint64) *BlockHeader {
	if bHeader == nil {
		return nil
	}

	indexFirst := bHeader
	for i := 0; indexFirst != nil && i < int(height); i++ {
		indexFirst = bc.GetBlockHeaderByBHash(indexFirst.HashPrevBlock)
	}
	return indexFirst
}
func (bc *BlockChain) calcNextRequiredBitsByHeight(height uint64) (uint32, error) {
	if height > 1 && GenesisBits == TestNetGenesisBits {
		totalblocksv2 := endTimeV2 / targetTimePerBlock
		totalblocksv3 := endTimeV3 / targetTimePerBlock
		totalblocks := totalblocksv2 + totalblocksv3
		//logrus.Infof("total: %d, end: %d, pre: %d, height: %d", totalblocks, endTimeV1, targetTimePerBlock, int64(height))
		if int64(height) >= totalblocks {
			return 0, ErrDifficultyOverflow
		}
	}
	lastBlock := bc.getBlockByNumber(height)
	if lastBlock == nil {
		return 0, errors.New("not found block")
	}
	lastHeader := lastBlock.Header
	lastHeight := lastBlock.Height()
	blocksPerRetarget := uint64(targetTimespan / targetTimePerBlock)
	// if the height of the next block is not an integral multiple of the target，no changes.
<<<<<<< HEAD
	if lastHeight+1%blocksPerRetarget != 0 {
		//logrus.Infof("need ccc, last: %d, blocksPerRetarget: %d", lastHeight+1, blocksPerRetarget)
=======
	if (lastHeight+1)%blocksPerRetarget != 0 {
>>>>>>> 6a5783cf
		return lastHeader.Bits, nil
	}
	first := bc.findAncestor(lastHeader, blocksPerRetarget-1)
	if first == nil {
		//logrus.Infof("need bbb")
		return lastHeader.Bits, nil
	}
	//logrus.Infof("need aaa")
	firstTime := first.Timestamp
	lastTime := lastHeader.Timestamp
	minRetargetTimespan := targetTimespan / adjustmentFactor
	maxRetargetTimespan := targetTimespan * adjustmentFactor
	actualTimespan := int64(lastTime - firstTime)
	adjustedTimespan := actualTimespan
	if actualTimespan < minRetargetTimespan {
		adjustedTimespan = minRetargetTimespan
	} else if actualTimespan > maxRetargetTimespan {
		adjustedTimespan = maxRetargetTimespan
	}
	oldTarget := BitsUnzip(lastHeader.Bits)
	newTarget := new(big.Int).Mul(oldTarget, big.NewInt(adjustedTimespan))
	newTarget.Div(newTarget, big.NewInt(targetTimespan))
	newTarget.Set(common.BigMin(newTarget, BitsUnzip(bc.genesisBHeader.Bits)))
	newTargetBits := BigByZip(newTarget)
	return newTargetBits, nil
}

func (bc *BlockChain) CalcNextRequiredDifficulty() (uint32, error) {
	bc.mu.RLock()
	lastHeader := bc.currentBHeader
	bc.mu.RUnlock()
	return bc.CalcNextRequiredBitsByHeight(lastHeader.Height)
}

func (bc *BlockChain) CalcNextRequiredBitsByHeight(height uint64) (uint32, error) {
	bc.mu.RLock()
	defer bc.mu.RUnlock()
	return bc.calcNextRequiredBitsByHeight(height)
}

func (bc *BlockChain) CurrentStateTree() *StateTree {
	bc.mu.RLock()
	defer bc.mu.RUnlock()
	return bc.stateTree
}<|MERGE_RESOLUTION|>--- conflicted
+++ resolved
@@ -1087,12 +1087,7 @@
 	lastHeight := lastBlock.Height()
 	blocksPerRetarget := uint64(targetTimespan / targetTimePerBlock)
 	// if the height of the next block is not an integral multiple of the target，no changes.
-<<<<<<< HEAD
-	if lastHeight+1%blocksPerRetarget != 0 {
-		//logrus.Infof("need ccc, last: %d, blocksPerRetarget: %d", lastHeight+1, blocksPerRetarget)
-=======
 	if (lastHeight+1)%blocksPerRetarget != 0 {
->>>>>>> 6a5783cf
 		return lastHeader.Bits, nil
 	}
 	first := bc.findAncestor(lastHeader, blocksPerRetarget-1)
