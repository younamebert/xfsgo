package discover

import (
	"bytes"
	"container/list"
	"crypto/ecdsa"
	"encoding/binary"
	"errors"
	"fmt"
	"io"
	"net"
	"time"
	"xfsgo/common/ahash"
	"xfsgo/common/rawencode"
	"xfsgo/crypto"
	"xfsgo/log"
	"xfsgo/p2p/nat"

	"github.com/sirupsen/logrus"
)

const Version = 1

// Errors
var (
	errExpired          = errors.New("expired")
	errBadVersion       = errors.New("version mismatch")
	errUnsolicitedReply = errors.New("unsolicited reply")
	errUnknownNode      = errors.New("unknown node")
	errTimeout          = errors.New("RPC timeout")
	errClockWarp        = errors.New("reply deadline too far in the future")
	errClosed           = errors.New("socket closed")
)

// Timeouts
const (
	respTimeout = 500 * time.Millisecond
	expiration  = 20 * time.Second

	refreshInterval = 1 * time.Hour
)

// RPC Packet Type
const (
	PING  = 0x00 // Request
	PONG  = 0x01 // Response
	FIND  = 0x02 // Request (Only UDP)
	NODES = 0x03 // Response (Only UDP)
	MSG   = 0x04 // Message
)

func makeEndpoint(addr *net.UDPAddr, tcpPort uint16) rpcEndpoint {
	ip := addr.IP.To4()
	if ip == nil {
		ip = addr.IP.To16()
	}
	return rpcEndpoint{IP: ip, UDP: uint16(addr.Port), TCP: tcpPort}
}

func nodeFromRPC(rn rpcNode) (n *Node, valid bool) {
	// TODO: don't accept localhost, LAN addresses from internet hosts
	// TODO: check public key is on secp256k1 curve
	if rn.IP.IsMulticast() || rn.IP.IsUnspecified() || rn.UDP == 0 {
		return nil, false
	}
	return newNode(rn.IP, rn.TCP, rn.UDP, rn.ID), true
}

func nodeToRPC(n *Node) rpcNode {
	return rpcNode{ID: n.ID, IP: n.IP, UDP: n.UDP, TCP: n.TCP}
}

type packet interface {
	handle(t *udp, from *net.UDPAddr, fromID NodeId, targetID NodeId) error
}

type conn interface {
	ReadFromUDP(b []byte) (n int, addr *net.UDPAddr, err error)
	WriteToUDP(b []byte, addr *net.UDPAddr) (n int, err error)
	Close() error
	LocalAddr() net.Addr
}

// udp implements the RPC protocol.
type udp struct {
	//logger log.Logger
	conn        conn
	priv        *ecdsa.PrivateKey
	ourEndpoint rpcEndpoint

	addpending chan *pending
	gotreply   chan reply

	closing chan struct{}
	log     log.Logger
	*Table
}

// pending represents a pending reply.
//
// some implementations of the protocol wish to send more than one
// reply packet to findnode. in general, any neighbors packet cannot
// be matched up with a specific findnode packet.
//
// our implementation handles this by storing a callback function for
// each pending reply. incoming packets from a node are dispatched
// to all the callback functions for that node.
type pending struct {
	// these fields must match in the reply.
	from  NodeId
	ptype byte

	// time when the request must complete
	deadline time.Time

	// callback is called when a matching reply arrives. if it returns
	// true, the callback is removed from the pending reply queue.
	// if it returns false, the reply is considered incomplete and
	// the callback will be invoked again for the next matching reply.
	callback func(resp interface{}) (done bool)

	// errc receives nil when the callback indicates completion or an
	// error if no further reply is received within the timeout.
	errc chan<- error
}

type reply struct {
	from  NodeId
	ptype byte
	data  interface{}
	// loop indicates whether there was
	// a matching request by sending on this channel.
	matched chan<- bool
}

// ListenUDP returns a new table that listens for UDP packets on laddr.
func ListenUDP(priv *ecdsa.PrivateKey, laddr string, nodeDBPath string, mapper nat.Mapper, log log.Logger) (*Table, error) {
	addr, err := net.ResolveUDPAddr("udp", laddr)
	if err != nil {
		return nil, err
	}
	conn, err := net.ListenUDP("udp", addr)
	if err != nil {
		return nil, err
	}
	tab, _ := newUDP(priv, conn, nodeDBPath, mapper, log)
	return tab, nil
}
func NewUDP(priv *ecdsa.PrivateKey, c conn, nodeDBPath string, mapper nat.Mapper, log log.Logger) (*Table, *udp) {
	return newUDP(priv, c, nodeDBPath, mapper, log)
}
func newUDP(priv *ecdsa.PrivateKey, c conn, nodeDBPath string, mapper nat.Mapper, log log.Logger) (*Table, *udp) {
	udp := &udp{
		log:        log,
		conn:       c,
		priv:       priv,
		closing:    make(chan struct{}),
		gotreply:   make(chan reply),
		addpending: make(chan *pending),
	}
	realaddr := c.LocalAddr().(*net.UDPAddr)
	if mapper != nil && !realaddr.IP.IsLoopback() {
		go nat.Map(mapper, udp.closing, "udp", realaddr.Port, realaddr.Port, "xlibp2p discovery")
	} else if mapper != nil {
		if ext, err := mapper.ExternalIP(); err == nil {
			realaddr = &net.UDPAddr{IP: ext, Port: realaddr.Port}
		}
	}
	udp.ourEndpoint = makeEndpoint(realaddr, uint16(realaddr.Port))
	udp.Table = newTable(udp, PubKey2NodeId(priv.PublicKey), realaddr, nodeDBPath, log)
	go udp.loop()
	go udp.readLoop()
	return udp.Table, udp
}

func (t *udp) close() {
	close(t.closing)
	_ = t.conn.Close()
	// TODO: wait for the loops to end.
}

// ping sends a ping message to the given node and waits for a reply.
func (t *udp) ping(fromId, toid NodeId, toaddr *net.UDPAddr) error {
	// TODO: maybe check for ReplyTo field in callback to measure RTT
	errc := t.pending(toid, PONG, func(interface{}) bool { return true })
	_ = t.sendN(fromId, toaddr, PING, ping{
		Version:    Version,
		From:       t.ourEndpoint,
		To:         makeEndpoint(toaddr, 0), // TODO: maybe use known TCP port from DB
		Expiration: uint64(time.Now().Add(expiration).Unix()),
	}, toid)
	return <-errc
}

func (t *udp) waitping(from NodeId) error {
	return <-t.pending(from, PING, func(interface{}) bool { return true })
}

// findnode sends a findnode request to the given node and waits until
// the node has sent up to k neighbors.
func (t *udp) findnode(fromId NodeId, toid NodeId, toaddr *net.UDPAddr, target NodeId) ([]*Node, error) {
	nodes := make([]*Node, 0, bucketSize)
	nreceived := 0
	errc := t.pending(toid, NODES, func(r interface{}) bool {
		reply := r.(*neighbors)
		for _, rn := range reply.Nodes {
			nreceived++
			if n, valid := nodeFromRPC(rn); valid {
				nodes = append(nodes, n)
			}
		}
		return nreceived >= bucketSize
	})
	_ = t.sendN(fromId, toaddr, FIND, findnode{
		Target:     target,
		Expiration: uint64(time.Now().Add(expiration).Unix()),
	}, toid)
	err := <-errc
	return nodes, err
}

// pending adds a reply callback to the pending reply queue.
// see the documentation of type pending for a detailed explanation.
func (t *udp) pending(id NodeId, ptype byte, callback func(interface{}) bool) <-chan error {
	ch := make(chan error, 1)
	p := &pending{from: id, ptype: ptype, callback: callback, errc: ch}
	select {
	case t.addpending <- p:
		// loop will handle it
	case <-t.closing:
		ch <- errClosed
	}
	return ch
}

func (t *udp) handleReply(targetID NodeId, ptype byte, req packet) bool {
	matched := make(chan bool)
	select {
	case t.gotreply <- reply{targetID, ptype, req, matched}:
		// loop will handle it
		return <-matched
	case <-t.closing:
		return false
	}
}

// loop runs in its own goroutin. it keeps track of
// the refresh timer and the pending reply queue.
func (t *udp) loop() {
	var (
		plist       = list.New()
		timeout     = time.NewTimer(0)
		nextTimeout *pending // head of plist when timeout was last reset
		refresh     = time.NewTicker(refreshInterval)
	)
	<-timeout.C // ignore first timeout
	defer refresh.Stop()
	defer timeout.Stop()

	resetTimeout := func() {
		if plist.Front() == nil || nextTimeout == plist.Front().Value {
			return
		}
		// Start the timer so it fires when the next pending reply has expired.
		now := time.Now()
		for el := plist.Front(); el != nil; el = el.Next() {
			nextTimeout = el.Value.(*pending)
			//t.logger.Debugf("udp loop resetTimeout from: %s, packet type: %x, now: %s, next timeout: %s", nextTimeout.from, nextTimeout.ptype, now.Format(time.RFC3339), nextTimeout.deadline.Format(time.RFC3339))
			if dist := nextTimeout.deadline.Sub(now); dist < 2*respTimeout {
				//t.logger.Debugf("udp loop from: %s, packet type: %x, resetTimeout: %s",nextTimeout.from,nextTimeout.ptype, dist)
				timeout.Reset(dist)
				return
			}
			// Remove pending replies whose deadline is too far in the
			// future. These can occur if the system clock jumped
			// backwards after the deadline was assigned.
			nextTimeout.errc <- errClockWarp
			plist.Remove(el)
		}
		nextTimeout = nil
		timeout.Stop()
	}

	for {
		resetTimeout()

		select {
		case <-refresh.C:
			go t.refresh()

		case <-t.closing:
			for el := plist.Front(); el != nil; el = el.Next() {
				el.Value.(*pending).errc <- errClosed
			}
			return

		case p := <-t.addpending:
			p.deadline = time.Now().Add(respTimeout)

			//t.logger.Debugf("udp loop receive addpending chan from: %s, type: %x, deadline: %s",p.from,p.ptype, p.deadline.Format(time.RFC3339))
			plist.PushBack(p)

		case r := <-t.gotreply:
			//t.logger.Debugf("udp loop receive gotreply chan from: %s, type: %x", r.from, r.ptype)
			var matched bool
			for el := plist.Front(); el != nil; el = el.Next() {
				p := el.Value.(*pending)
				if p.from == r.from && p.ptype == r.ptype {
					matched = true
					// Remove the matcher if its callback indicates
					// that all replies have been received. This is
					// required for packet types that expect multiple
					// reply packets.
					if p.callback(r.data) {
						p.errc <- nil
						plist.Remove(el)
					}
				}
			}
			r.matched <- matched

		case now := <-timeout.C:
			nextTimeout = nil
			// Notify and remove callbacks whose deadline is in the past.
			for el := plist.Front(); el != nil; el = el.Next() {
				p := el.Value.(*pending)
				//t.logger.Debugf("udp loop timeout tick, now: %s, p.deadline: %s", now, p.deadline)
				if now.After(p.deadline) || now.Equal(p.deadline) {
					p.errc <- errTimeout
					plist.Remove(el)
				}
			}
		}
	}
}
func (t *udp) sendN(fromId NodeId, toaddr *net.UDPAddr, ptype byte, req interface{}, to NodeId) error {
	packet, err := encodePacketN(fromId, t.priv, ptype, req, to)
	if err != nil {
		return err
	}
	if _, err = t.conn.WriteToUDP(packet, toaddr); err != nil {
		logrus.Infof("UDP send failed:%v", err)
	}
	return err
}

func encodePacketN(fromId NodeId, privateKey *ecdsa.PrivateKey, ptype byte, req interface{}, remote NodeId) ([]byte, error) {
	bytePacket := new(bytes.Buffer)
	bytePacket.WriteByte(Version)
	bytePacket.WriteByte(ptype)
	bytePacket.Write(fromId[:])
	bytePacket.Write(remote[:])

	bs, err := rawencode.Encode(req)
	if err != nil {
		return nil, err
	}
	datahash := ahash.SHA256(bs)
	signed, err := crypto.ECDSASign(datahash, privateKey)
	if err != nil {
		return nil, fmt.Errorf("can't sign discv4 packet%v", err)
	}
	bytePacket.Write(signed)

	var dataLen uint32 = uint32(len(bs))
	var byteLen []byte = make([]byte, 4)
	binary.BigEndian.PutUint32(byteLen, dataLen)
	bytePacket.Write(byteLen)
	bytePacket.Write(bs)
	return bytePacket.Bytes(), nil
}

// readLoop runs in its own goroutine. it handles incoming UDP packets.
func (t *udp) readLoop() {
	defer func() {
		if err := t.conn.Close(); err != nil {
			logrus.Debugf("UDP Close:%v", err)
		}
	}()
	// Discovery packets are defined to be no larger than 1280 bytes.
	// Packets larger than this size will be cut at the end and treated
	// as invalid because their hash won't match.
	buf := make([]byte, 1280)
	for {
		nbytes, from, err := t.conn.ReadFromUDP(buf)
		if err != nil {
			return
		}
		err = t.handlePacketN(from, buf[:nbytes])
		if err != nil {
			continue
		}
	}
}
func (t *udp) handlePacketN(from *net.UDPAddr, buf []byte) error {
	buffer := bytes.NewBuffer(buf)
	packet, fromID, targetID, err := decodePacketN(buffer, t.self.ID)
	if err != nil {
		logrus.Debugf("bad packet:%v", err)
		return err
	}

	if err = packet.handle(t, from, fromID, targetID); err != nil {
		logrus.Debugf("packet.handle:%v", err)
	}

	return err
}

type packetHeadN struct {
	version  uint8    // Version
	packType uint8    // Type
	from     [64]byte // From
	to       [64]byte // To
	sign     [65]byte // Signature
	len      uint32   // Payload Length
}

const headerLen = 199

func decodePacketHeadN(reader io.Reader) (*packetHeadN, int, error) {
	// 0000
	var hbytes [headerLen]byte
	last := 0
	for last < headerLen {
		var buf [headerLen]byte
		n, err := reader.Read(buf[:])
		if err != nil && err == io.EOF {
			return nil, last, err
		}
		copy(hbytes[last:last+n], buf[:n])
		last += n
	}
	ph := new(packetHeadN)
	version, mType, from, to, sign, dataLen := hbytes[0], hbytes[1], hbytes[2:66], hbytes[66:130], hbytes[130:195], hbytes[195:199]
	ph.version = version
	ph.packType = mType
	copy(ph.sign[:], sign[:])
	copy(ph.from[:], from[:])
	copy(ph.to[:], to[:])

	ph.len = binary.BigEndian.Uint32(dataLen)
	return ph, last, nil
}

func recoverNodeId(hash, sig []byte) (NodeId, error) {
	pubKey, err := crypto.SigToPub(hash, sig)
	if err != nil {
		return NodeId{}, err
	}
	return PubKey2NodeId(*pubKey), nil
}
func decodePacketN(reader io.Reader, self NodeId) (packet, NodeId, NodeId, error) {
	h, _, err := decodePacketHeadN(reader)
	if err != nil {
<<<<<<< HEAD
		return nil, NodeId{}, NodeId{}, err
=======
		return nil, NodeId{}, err
	}
	if !bytes.Equal(self[:], h.remote[:]) {
		return nil, NodeId{}, fmt.Errorf("id not match")
	}
	var data = make([]byte, h.dataLen)
	last := uint8(0)
	for last < h.dataLen {
		var buf = make([]byte, h.dataLen)
		n, err := reader.Read(buf[:])
		if err != nil && err == io.EOF {
			return nil, NodeId{}, err
		}
		copy(data[last:int(last)+n], buf[:n])
		last += uint8(n)
	}
	datahash := ahash.SHA256(data)
	nid, err := recoverNodeId(datahash, h.sign[:])
	if err != nil {
		return nil, nid, err
	}
	var req packet
	switch ptype := h.mType; ptype {
	case pingPacket:
		req = new(ping)
	case pongPacket:
		req = new(pong)
	case findnodePacket:
		req = new(findnode)
	case neighborsPacket:
		req = new(neighbors)
	default:
		return nil, nid, fmt.Errorf("unknown type: %d", ptype)
>>>>>>> 48e62029
	}
	if !bytes.Equal(self[:], h.to[:]) {
		return nil, NodeId{}, NodeId{}, fmt.Errorf("id not match")
	}

	var data = make([]byte, h.len)
	last := uint32(0)
	for last < h.len {
		var buf [^uint8(0)]byte
		n, err := reader.Read(buf[:])
		if err != nil && err == io.EOF {
			return nil, NodeId{}, NodeId{}, err
		}
		copy(data[last:int(last)+n], buf[:n])
		last += uint32(n)
	}
	datahash := ahash.SHA256(data)

	var from [64]byte // FromID
	copy(from[:], h.from[:])
	nid, err := recoverNodeId(datahash, h.sign[:])
	if err != nil {
		return nil, NodeId{}, nid, err
	}
	var req packet
	switch ptype := h.packType; ptype {
	case PING:
		req = new(ping)
	case PONG:
		req = new(pong)
	case FIND:
		req = new(findnode)
	case NODES:
		req = new(neighbors)
	default:
		return nil, from, nid, fmt.Errorf("unknown type: %d", ptype)
	}
	err = rawencode.Decode(data, req)
	return req, from, nid, err
}<|MERGE_RESOLUTION|>--- conflicted
+++ resolved
@@ -4,7 +4,6 @@
 	"bytes"
 	"container/list"
 	"crypto/ecdsa"
-	"encoding/binary"
 	"errors"
 	"fmt"
 	"io"
@@ -15,8 +14,6 @@
 	"xfsgo/crypto"
 	"xfsgo/log"
 	"xfsgo/p2p/nat"
-
-	"github.com/sirupsen/logrus"
 )
 
 const Version = 1
@@ -40,13 +37,12 @@
 	refreshInterval = 1 * time.Hour
 )
 
-// RPC Packet Type
+// RPC packet types
 const (
-	PING  = 0x00 // Request
-	PONG  = 0x01 // Response
-	FIND  = 0x02 // Request (Only UDP)
-	NODES = 0x03 // Response (Only UDP)
-	MSG   = 0x04 // Message
+	pingPacket = iota + 1 // zero is 'reserved'
+	pongPacket
+	findnodePacket
+	neighborsPacket
 )
 
 func makeEndpoint(addr *net.UDPAddr, tcpPort uint16) rpcEndpoint {
@@ -71,7 +67,7 @@
 }
 
 type packet interface {
-	handle(t *udp, from *net.UDPAddr, fromID NodeId, targetID NodeId) error
+	handle(t *udp, from *net.UDPAddr, fromID NodeId) error
 }
 
 type conn interface {
@@ -180,10 +176,10 @@
 }
 
 // ping sends a ping message to the given node and waits for a reply.
-func (t *udp) ping(fromId, toid NodeId, toaddr *net.UDPAddr) error {
+func (t *udp) ping(toid NodeId, toaddr *net.UDPAddr) error {
 	// TODO: maybe check for ReplyTo field in callback to measure RTT
-	errc := t.pending(toid, PONG, func(interface{}) bool { return true })
-	_ = t.sendN(fromId, toaddr, PING, ping{
+	errc := t.pending(toid, pongPacket, func(interface{}) bool { return true })
+	_ = t.sendN(toaddr, pingPacket, ping{
 		Version:    Version,
 		From:       t.ourEndpoint,
 		To:         makeEndpoint(toaddr, 0), // TODO: maybe use known TCP port from DB
@@ -193,15 +189,15 @@
 }
 
 func (t *udp) waitping(from NodeId) error {
-	return <-t.pending(from, PING, func(interface{}) bool { return true })
+	return <-t.pending(from, pingPacket, func(interface{}) bool { return true })
 }
 
 // findnode sends a findnode request to the given node and waits until
 // the node has sent up to k neighbors.
-func (t *udp) findnode(fromId NodeId, toid NodeId, toaddr *net.UDPAddr, target NodeId) ([]*Node, error) {
+func (t *udp) findnode(toid NodeId, toaddr *net.UDPAddr, target NodeId) ([]*Node, error) {
 	nodes := make([]*Node, 0, bucketSize)
 	nreceived := 0
-	errc := t.pending(toid, NODES, func(r interface{}) bool {
+	errc := t.pending(toid, neighborsPacket, func(r interface{}) bool {
 		reply := r.(*neighbors)
 		for _, rn := range reply.Nodes {
 			nreceived++
@@ -211,7 +207,7 @@
 		}
 		return nreceived >= bucketSize
 	})
-	_ = t.sendN(fromId, toaddr, FIND, findnode{
+	_ = t.sendN(toaddr, findnodePacket, findnode{
 		Target:     target,
 		Expiration: uint64(time.Now().Add(expiration).Unix()),
 	}, toid)
@@ -233,10 +229,10 @@
 	return ch
 }
 
-func (t *udp) handleReply(targetID NodeId, ptype byte, req packet) bool {
+func (t *udp) handleReply(from NodeId, ptype byte, req packet) bool {
 	matched := make(chan bool)
 	select {
-	case t.gotreply <- reply{targetID, ptype, req, matched}:
+	case t.gotreply <- reply{from, ptype, req, matched}:
 		// loop will handle it
 		return <-matched
 	case <-t.closing:
@@ -333,48 +329,77 @@
 		}
 	}
 }
-func (t *udp) sendN(fromId NodeId, toaddr *net.UDPAddr, ptype byte, req interface{}, to NodeId) error {
-	packet, err := encodePacketN(fromId, t.priv, ptype, req, to)
+func (t *udp) sendN(toaddr *net.UDPAddr, ptype byte, req interface{}, to NodeId) error {
+	packet, err := encodePacketN(t.priv, ptype, req, to)
 	if err != nil {
 		return err
 	}
+	//t.logger.Infof(">>> %v %T\n", toaddr, req)
 	if _, err = t.conn.WriteToUDP(packet, toaddr); err != nil {
-		logrus.Infof("UDP send failed:%v", err)
+		//t.logger.Errorln("UDP send failed:", err)
 	}
 	return err
 }
-
-func encodePacketN(fromId NodeId, privateKey *ecdsa.PrivateKey, ptype byte, req interface{}, remote NodeId) ([]byte, error) {
-	bytePacket := new(bytes.Buffer)
-	bytePacket.WriteByte(Version)
-	bytePacket.WriteByte(ptype)
-	bytePacket.Write(fromId[:])
-	bytePacket.Write(remote[:])
-
+func (t *udp) send(toaddr *net.UDPAddr, ptype byte, req interface{}) error {
+	packet, err := encodePacket(t.priv, ptype, req)
+	if err != nil {
+		return err
+	}
+	//t.logger.Infof(">>> %v %T\n", toaddr, req)
+	if _, err = t.conn.WriteToUDP(packet, toaddr); err != nil {
+		//t.logger.Errorln("UDP send failed:", err)
+	}
+	return err
+}
+
+func encodePacket(privateKey *ecdsa.PrivateKey, ptype byte, req interface{}) ([]byte, error) {
+	b := new(bytes.Buffer)
+	b.WriteByte(ptype)
+	//nId := PubKey2NodeId(privateKey.PublicKey)
+	//b.Write(nId[:])
 	bs, err := rawencode.Encode(req)
 	if err != nil {
 		return nil, err
 	}
 	datahash := ahash.SHA256(bs)
 	signed, err := crypto.ECDSASign(datahash, privateKey)
-	if err != nil {
-		return nil, fmt.Errorf("can't sign discv4 packet%v", err)
-	}
-	bytePacket.Write(signed)
-
-	var dataLen uint32 = uint32(len(bs))
-	var byteLen []byte = make([]byte, 4)
-	binary.BigEndian.PutUint32(byteLen, dataLen)
-	bytePacket.Write(byteLen)
-	bytePacket.Write(bs)
-	return bytePacket.Bytes(), nil
+	//_=signed
+	b.Write(signed)
+	bsLen := uint32(len(bs))
+	if (bsLen >> 8) > 0 {
+		return nil, fmt.Errorf("out")
+	}
+	b.WriteByte(byte(uint32(len(bs))))
+	b.Write(bs)
+	return b.Bytes(), nil
+}
+func encodePacketN(privateKey *ecdsa.PrivateKey, ptype byte, req interface{}, remote NodeId) ([]byte, error) {
+	b := new(bytes.Buffer)
+	b.WriteByte(ptype)
+	//nId := PubKey2NodeId(privateKey.PublicKey)
+	//b.Write(nId[:])
+	bs, err := rawencode.Encode(req)
+	if err != nil {
+		return nil, err
+	}
+	datahash := ahash.SHA256(bs)
+	signed, err := crypto.ECDSASign(datahash, privateKey)
+	b.Write(signed)
+	b.Write(remote[:])
+	dataLen := len(bs)
+	if (dataLen >> 8) > 0 {
+		return nil, fmt.Errorf("out")
+	}
+	b.WriteByte(byte(dataLen))
+	b.Write(bs)
+	return b.Bytes(), nil
 }
 
 // readLoop runs in its own goroutine. it handles incoming UDP packets.
 func (t *udp) readLoop() {
 	defer func() {
 		if err := t.conn.Close(); err != nil {
-			logrus.Debugf("UDP Close:%v", err)
+			//t.logger.Errorln(err)
 		}
 	}()
 	// Discovery packets are defined to be no larger than 1280 bytes.
@@ -394,31 +419,51 @@
 }
 func (t *udp) handlePacketN(from *net.UDPAddr, buf []byte) error {
 	buffer := bytes.NewBuffer(buf)
-	packet, fromID, targetID, err := decodePacketN(buffer, t.self.ID)
-	if err != nil {
-		logrus.Debugf("bad packet:%v", err)
+	packet, fromID, err := decodePacketN(buffer, t.self.ID)
+	if err != nil {
+		//t.log.Debugf("Bad packet from %v: %v", from, err)
 		return err
 	}
-
-	if err = packet.handle(t, from, fromID, targetID); err != nil {
-		logrus.Debugf("packet.handle:%v", err)
-	}
-
+	//status := "ok"
+	if err = packet.handle(t, from, fromID); err != nil {
+		//status = err.Error()
+	}
+
+	//t.logger.Infof("<<< %v %T: %s\n", from, packet, status)
 	return err
 }
+func (t *udp) handlePacket(from *net.UDPAddr, buf []byte) error {
+	buffer := bytes.NewBuffer(buf)
+	packet, fromID, err := decodePacket(buffer)
+	if err != nil {
+		//t.logger.Debugf("Bad packet from %v: %v", from, err)
+		return err
+	}
+	//status := "ok"
+	if err = packet.handle(t, from, fromID); err != nil {
+		//status = err.Error()
+	}
+
+	//t.logger.Infof("<<< %v %T: %s\n", from, packet, status)
+	return err
+}
 
 type packetHeadN struct {
-	version  uint8    // Version
-	packType uint8    // Type
-	from     [64]byte // From
-	to       [64]byte // To
-	sign     [65]byte // Signature
-	len      uint32   // Payload Length
-}
-
-const headerLen = 199
-
-func decodePacketHeadN(reader io.Reader) (*packetHeadN, int, error) {
+	mType   uint8
+	sign    [65]byte
+	dataLen uint8
+	remote  NodeId
+}
+type packetHead struct {
+	mType   uint8
+	sign    [65]byte
+	dataLen uint8
+}
+
+// headerLen = type(1) + sign(65) + len(1)
+const headerLen = 67
+
+func decodePacketHead(reader io.Reader) (*packetHead, int, error) {
 	// 0000
 	var hbytes [headerLen]byte
 	last := 0
@@ -431,15 +476,36 @@
 		copy(hbytes[last:last+n], buf[:n])
 		last += n
 	}
+	ph := new(packetHead)
+	mType, sign, dataLen := hbytes[0], hbytes[1:66], hbytes[66]
+	ph.mType = mType
+	copy(ph.sign[:], sign[:])
+	ph.dataLen = dataLen
+	return ph, last, nil
+}
+
+// headerLen = type(1) + sign(65) + remote(64) + len(1)
+const headerLen1 = 131
+
+func decodePacketHeadN(reader io.Reader) (*packetHeadN, int, error) {
+	// 0000
+	var hbytes [headerLen1]byte
+	last := 0
+	for last < headerLen1 {
+		var buf [headerLen1]byte
+		n, err := reader.Read(buf[:])
+		if err != nil && err == io.EOF {
+			return nil, last, err
+		}
+		copy(hbytes[last:last+n], buf[:n])
+		last += n
+	}
 	ph := new(packetHeadN)
-	version, mType, from, to, sign, dataLen := hbytes[0], hbytes[1], hbytes[2:66], hbytes[66:130], hbytes[130:195], hbytes[195:199]
-	ph.version = version
-	ph.packType = mType
+	mType, sign, remote, dataLen := hbytes[0], hbytes[1:66], hbytes[66:130], hbytes[130]
+	ph.mType = mType
 	copy(ph.sign[:], sign[:])
-	copy(ph.from[:], from[:])
-	copy(ph.to[:], to[:])
-
-	ph.len = binary.BigEndian.Uint32(dataLen)
+	copy(ph.remote[:], remote)
+	ph.dataLen = dataLen
 	return ph, last, nil
 }
 
@@ -450,12 +516,9 @@
 	}
 	return PubKey2NodeId(*pubKey), nil
 }
-func decodePacketN(reader io.Reader, self NodeId) (packet, NodeId, NodeId, error) {
+func decodePacketN(reader io.Reader, self NodeId) (packet, NodeId, error) {
 	h, _, err := decodePacketHeadN(reader)
 	if err != nil {
-<<<<<<< HEAD
-		return nil, NodeId{}, NodeId{}, err
-=======
 		return nil, NodeId{}, err
 	}
 	if !bytes.Equal(self[:], h.remote[:]) {
@@ -489,44 +552,44 @@
 		req = new(neighbors)
 	default:
 		return nil, nid, fmt.Errorf("unknown type: %d", ptype)
->>>>>>> 48e62029
-	}
-	if !bytes.Equal(self[:], h.to[:]) {
-		return nil, NodeId{}, NodeId{}, fmt.Errorf("id not match")
-	}
-
-	var data = make([]byte, h.len)
-	last := uint32(0)
-	for last < h.len {
+	}
+	err = rawencode.Decode(data, req)
+	return req, nid, err
+}
+func decodePacket(reader io.Reader) (packet, NodeId, error) {
+	h, _, err := decodePacketHead(reader)
+	if err != nil {
+		return nil, NodeId{}, err
+	}
+	var data = make([]byte, h.dataLen)
+	last := uint8(0)
+	for last < h.dataLen {
 		var buf [^uint8(0)]byte
 		n, err := reader.Read(buf[:])
 		if err != nil && err == io.EOF {
-			return nil, NodeId{}, NodeId{}, err
+			return nil, NodeId{}, err
 		}
 		copy(data[last:int(last)+n], buf[:n])
-		last += uint32(n)
+		last += uint8(n)
 	}
 	datahash := ahash.SHA256(data)
-
-	var from [64]byte // FromID
-	copy(from[:], h.from[:])
 	nid, err := recoverNodeId(datahash, h.sign[:])
 	if err != nil {
-		return nil, NodeId{}, nid, err
+		return nil, nid, err
 	}
 	var req packet
-	switch ptype := h.packType; ptype {
-	case PING:
+	switch ptype := h.mType; ptype {
+	case pingPacket:
 		req = new(ping)
-	case PONG:
+	case pongPacket:
 		req = new(pong)
-	case FIND:
+	case findnodePacket:
 		req = new(findnode)
-	case NODES:
+	case neighborsPacket:
 		req = new(neighbors)
 	default:
-		return nil, from, nid, fmt.Errorf("unknown type: %d", ptype)
+		return nil, nid, fmt.Errorf("unknown type: %d", ptype)
 	}
 	err = rawencode.Decode(data, req)
-	return req, from, nid, err
+	return req, nid, err
 }