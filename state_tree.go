--- conflicted
+++ resolved
@@ -40,13 +40,6 @@
 // Second, access and modify the balance of account through the object.
 // Finally, call Commit method to write the modified merkleTree into a database.
 type StateObj struct {
-<<<<<<< HEAD
-	merkleTree *avlmerkle.Tree
-	address    common.Address //hash of address of the account
-	balance    *big.Int
-	nonce      uint64
-	code       Code // contract bytecode, which gets set when code is loaded
-=======
 	merkleTree   *avlmerkle.Tree
 	address      common.Address //hash of address of the account
 	balance      *big.Int
@@ -56,7 +49,6 @@
 	stateRoot    common.Hash
 	cacheStorage map[[32]byte][]byte
 	db           badger.IStorage
->>>>>>> 48e62029
 }
 
 func loadBytesByMapKey(m map[string]string, key string) (data []byte, rt bool) {
@@ -89,21 +81,16 @@
 			so.nonce = num.Uint64()
 		}
 	}
-<<<<<<< HEAD
 	if extra, ok := r["code"]; ok {
 		if bs, err := hex.DecodeString(extra); err == nil {
 			so.code = bs
 		}
-=======
-	if bs, ok := loadBytesByMapKey(r, "extra"); ok {
-		so.extra = bs
 	}
 	if bs, ok := loadBytesByMapKey(r, "code"); ok {
 		so.code = bs
 	}
 	if bs, ok := loadBytesByMapKey(r, "state_root"); ok {
 		so.stateRoot = common.Bytes2Hash(bs)
->>>>>>> 48e62029
 	}
 	return nil
 }
@@ -214,30 +201,14 @@
 	return avlmerkle.NewTree(so.db, so.stateRoot[:])
 }
 
-<<<<<<< HEAD
-// func (so *StateObj) WriteData(data []byte) (int, error) {
-// 	if so.buffer == nil {
-// 		so.buffer = bytes.NewBuffer(nil)
-// 	}
-// 	n, err := io.Copy(so.buffer, bytes.NewReader(data))
-// 	if err != nil {
-// 		return int(n), err
-// 	}
-// 	return int(n), err
-// }
-
-// func (so *StateObj) ReadData(dst []byte) (int, error) {
-// 	if so.buffer == nil {
-// 		so.buffer = bytes.NewBuffer(so.extra)
-// 	}
-// 	return so.buffer.Read(dst)
-// }
-// func (so *StateObj) SetData() {
-// 	if so.buffer == nil {
-// 		return
-// 	}
-// 	so.extra = so.buffer.Bytes()
-// }
+func (so *StateObj) GetStateValue(key [32]byte) []byte {
+	if val, exists := so.cacheStorage[key]; exists {
+		return val
+	}
+	if val, ok := so.getStateTree().Get(so.makeStateKey(key)); ok {
+		return val
+	}
+	return nil
 func (so *StateObj) GetData() []byte {
 	return so.code
 }
@@ -250,35 +221,6 @@
 	// 	prevcode: prevcode,
 	// })
 	s.setCode(codeHash, code)
-}
-
-func (s *StateObj) setCode(codeHash common.Hash, code []byte) {
-	s.code = code
-	// s.data.CodeHash = codeHash[:]
-	// s.dirtyCode = true
-}
-
-// Code returns the contract code associated with this object, if any.
-func (s *StateObj) Code(treeDB badger.IStorage) []byte {
-
-	return s.code
-
-	// code, err := treeDB.ContractCode(s.addrHash, common.BytesToHash(s.CodeHash()))
-	// if err != nil {
-	// 	s.setError(fmt.Errorf("can't load code hash %x: %v", s.CodeHash(), err))
-	// }
-	// s.code = code
-=======
-func (so *StateObj) GetStateValue(key [32]byte) []byte {
-	if val, exists := so.cacheStorage[key]; exists {
-		return val
-	}
-	if val, ok := so.getStateTree().Get(so.makeStateKey(key)); ok {
-		return val
-	}
-	return nil
-}
-
 func (so *StateObj) Update() {
 	for k, v := range so.cacheStorage {
 		so.getStateTree().Put(so.makeStateKey(k), v)
@@ -289,7 +231,24 @@
 	hash := ahash.SHA256(so.address[:])
 	so.merkleTree.Put(hash, objRaw)
 
->>>>>>> 48e62029
+}
+
+func (s *StateObj) setCode(codeHash common.Hash, code []byte) {
+	s.code = code
+	// s.data.CodeHash = codeHash[:]
+	// s.dirtyCode = true
+}
+
+// Code returns the contract code associated with this object, if any.
+func (s *StateObj) Code(treeDB badger.IStorage) []byte {
+
+	return s.code
+
+	// code, err := treeDB.ContractCode(s.addrHash, common.BytesToHash(s.CodeHash()))
+	// if err != nil {
+	// 	s.setError(fmt.Errorf("can't load code hash %x: %v", s.CodeHash(), err))
+	// }
+	// s.code = code
 }
 
 type StateTree struct {
